--- conflicted
+++ resolved
@@ -188,11 +188,8 @@
     Function<void()> on_request_accept_dialog;
     Function<void()> on_request_dismiss_dialog;
     Function<void(ByteString const& alert_json, i32 request_id)> on_security_alert;
-<<<<<<< HEAD
-=======
     Function<void(String const& alert_type, String const& severity, String const& form_origin, String const& action_origin, bool uses_https, bool has_password_field, bool is_cross_origin, String const& description)> on_credential_exfiltration_alert;
     Function<void(String const& form_origin, String const& action_origin, bool is_cross_origin, String const& reason)> on_autofill_blocked;
->>>>>>> 58ad0a6f
     Function<void(JsonObject)> on_received_dom_tree;
     Function<void(DOMNodeProperties)> on_received_dom_node_properties;
     Function<void(JsonObject)> on_received_accessibility_tree;
