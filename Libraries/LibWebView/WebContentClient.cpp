--- conflicted
+++ resolved
@@ -651,8 +651,6 @@
     }
 }
 
-<<<<<<< HEAD
-=======
 void WebContentClient::did_detect_credential_exfiltration(u64 page_id, String alert_type, String severity, String form_origin, String action_origin, bool uses_https, bool has_password_field, bool is_cross_origin, String description)
 {
     dbgln("WebContentClient: Credential exfiltration detected on page {}", page_id);
@@ -687,7 +685,6 @@
     }
 }
 
->>>>>>> 58ad0a6f
 void WebContentClient::did_change_favicon(u64 page_id, Gfx::ShareableBitmap favicon)
 {
     if (!favicon.is_valid()) {
