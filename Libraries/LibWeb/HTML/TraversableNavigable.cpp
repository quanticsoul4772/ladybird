/*
 * Copyright (c) 2022, Andreas Kling <andreas@ladybird.org>
 * Copyright (c) 2025, Jelle Raaijmakers <jelle@ladybird.org>
 * Copyright (c) 2023-2025, Aliaksandr Kalenik <kalenik.aliaksandr@gmail.com>
 *
 * SPDX-License-Identifier: BSD-2-Clause
 */

#include <AK/QuickSort.h>
#include <LibGfx/Bitmap.h>
#include <LibGfx/SkiaBackendContext.h>
#include <LibWeb/Bindings/MainThreadVM.h>
#include <LibWeb/DOM/Document.h>
#include <LibWeb/Geolocation/GeolocationCoordinates.h>
#include <LibWeb/HTML/BrowsingContextGroup.h>
#include <LibWeb/HTML/DocumentState.h>
#include <LibWeb/HTML/Navigation.h>
#include <LibWeb/HTML/NavigationParams.h>
#include <LibWeb/HTML/Parser/HTMLParser.h>
#include <LibWeb/HTML/SessionHistoryEntry.h>
#include <LibWeb/HTML/StructuredSerialize.h>
#include <LibWeb/HTML/TraversableNavigable.h>
#include <LibWeb/HTML/Window.h>
#include <LibWeb/Layout/Viewport.h>
#include <LibWeb/Page/Page.h>
#include <LibWeb/Painting/PaintableBox.h>
#include <LibWeb/Platform/EventLoopPlugin.h>

namespace Web::HTML {

GC_DEFINE_ALLOCATOR(TraversableNavigable);

TraversableNavigable::TraversableNavigable(GC::Ref<Page> page)
    : Navigable(page, page->client().is_svg_page_client())
    , m_storage_shed(StorageAPI::StorageShed::create(page->heap()))
    , m_session_history_traversal_queue(vm().heap().allocate<SessionHistoryTraversalQueue>())
{
}

TraversableNavigable::~TraversableNavigable() = default;

void TraversableNavigable::visit_edges(Cell::Visitor& visitor)
{
    Base::visit_edges(visitor);
    if (m_emulated_position_data.has<GC::Ref<Geolocation::GeolocationCoordinates>>())
        visitor.visit(m_emulated_position_data.get<GC::Ref<Geolocation::GeolocationCoordinates>>());
    visitor.visit(m_session_history_entries);
    visitor.visit(m_session_history_traversal_queue);
    visitor.visit(m_storage_shed);
}

static OrderedHashTable<TraversableNavigable*>& user_agent_top_level_traversable_set()
{
    static OrderedHashTable<TraversableNavigable*> set;
    return set;
}

// https://html.spec.whatwg.org/multipage/document-sequences.html#creating-a-new-top-level-browsing-context
WebIDL::ExceptionOr<BrowsingContextAndDocument> create_a_new_top_level_browsing_context_and_document(GC::Ref<Page> page)
{
    // 1. Let group and document be the result of creating a new browsing context group and document.
    auto [group, document] = TRY(BrowsingContextGroup::create_a_new_browsing_context_group_and_document(page));

    // 2. Return group's browsing context set[0] and document.
    return BrowsingContextAndDocument { **group->browsing_context_set().begin(), document };
}

// https://html.spec.whatwg.org/multipage/document-sequences.html#creating-a-new-top-level-traversable
WebIDL::ExceptionOr<GC::Ref<TraversableNavigable>> TraversableNavigable::create_a_new_top_level_traversable(GC::Ref<Page> page, GC::Ptr<HTML::BrowsingContext> opener, String target_name)
{
    auto& vm = Bindings::main_thread_vm();

    // 1. Let document be null.
    GC::Ptr<DOM::Document> document = nullptr;

    // 2. If opener is null, then set document to the second return value of creating a new top-level browsing context and document.
    if (!opener) {
        document = TRY(create_a_new_top_level_browsing_context_and_document(page)).document;
    }

    // 3. Otherwise, set document to the second return value of creating a new auxiliary browsing context and document given opener.
    else {
        document = TRY(BrowsingContext::create_a_new_auxiliary_browsing_context_and_document(page, *opener)).document;
    }

    // 4. Let documentState be a new document state, with
    auto document_state = vm.heap().allocate<DocumentState>();

    // document: document
    document_state->set_document(document);

    // initiator origin: null if opener is null; otherwise, document's origin
    document_state->set_initiator_origin(opener ? Optional<URL::Origin> {} : document->origin());

    // origin: document's origin
    document_state->set_origin(document->origin());

    // navigable target name: targetName
    document_state->set_navigable_target_name(target_name);

    // about base URL: document's about base URL
    document_state->set_about_base_url(document->about_base_url());

    // 5. Let traversable be a new traversable navigable.
    auto traversable = vm.heap().allocate<TraversableNavigable>(page);

    // 6. Initialize the navigable traversable given documentState.
    TRY_OR_THROW_OOM(vm, traversable->initialize_navigable(document_state, nullptr));

    // 7. Let initialHistoryEntry be traversable's active session history entry.
    auto initial_history_entry = traversable->active_session_history_entry();
    VERIFY(initial_history_entry);

    // 8. Set initialHistoryEntry's step to 0.
    initial_history_entry->set_step(0);

    // 9. Append initialHistoryEntry to traversable's session history entries.
    traversable->m_session_history_entries.append(*initial_history_entry);
    traversable->set_has_session_history_entry_and_ready_for_navigation();

    // FIXME: 10. If opener is non-null, then legacy-clone a traversable storage shed given opener's top-level traversable and traversable. [STORAGE]

    // 11. Append traversable to the user agent's top-level traversable set.
    user_agent_top_level_traversable_set().set(traversable);

    // 12. Return traversable.
    return traversable;
}

// https://html.spec.whatwg.org/multipage/document-sequences.html#create-a-fresh-top-level-traversable
WebIDL::ExceptionOr<GC::Ref<TraversableNavigable>> TraversableNavigable::create_a_fresh_top_level_traversable(GC::Ref<Page> page, URL::URL const& initial_navigation_url, Variant<Empty, String, POSTResource> initial_navigation_post_resource)
{
    // 1. Let traversable be the result of creating a new top-level traversable given null and the empty string.
    auto traversable = TRY(create_a_new_top_level_traversable(page, nullptr, {}));
    page->set_top_level_traversable(traversable);

    // AD-HOC: Set the default top-level emulated position data for the traversable, which points to Market St. SF.
    // FIXME: We should not emulate by default, but ask the user what to do. E.g. disable Geolocation, set an emulated
    //        position, or allow Ladybird to engage with the system's geolocation services. This is completely separate
    //        from the permission model for "powerful features" such as Geolocation.
    auto& realm = traversable->active_document()->realm();
    auto emulated_position_coordinates = realm.create<Geolocation::GeolocationCoordinates>(
        realm,
        Geolocation::CoordinatesData {
            .accuracy = 100.0,
            .latitude = 37.7647658,
            .longitude = -122.4345892,
            .altitude = 60.0,
            .altitude_accuracy = 10.0,
            .heading = 0.0,
            .speed = 0.0,
        });
    traversable->set_emulated_position_data(emulated_position_coordinates);

    // AD-HOC: Mark the about:blank document as finished parsing if we're only going to about:blank
    //         Skip the initial navigation as well. This matches the behavior of the window open steps.

    if (url_matches_about_blank(initial_navigation_url)) {
        Platform::EventLoopPlugin::the().deferred_invoke(GC::create_function(traversable->heap(), [traversable, initial_navigation_url] {
            // FIXME: We do this other places too when creating a new about:blank document. Perhaps it's worth a spec issue?
            HTML::HTMLParser::the_end(*traversable->active_document());

            // FIXME: If we perform the URL and history update steps here, we start hanging tests and the UI process will
            //        try to load() the initial URLs passed on the command line before we finish processing the events here.
            //        However, because we call this before the PageClient is fully initialized... that gets awkward.
        }));
    }

    else {
        // 2. Navigate traversable to initialNavigationURL using traversable's active document, with documentResource set to initialNavigationPostResource.
        TRY(traversable->navigate({ .url = initial_navigation_url,
            .source_document = *traversable->active_document(),
            .document_resource = initial_navigation_post_resource }));
    }

    // 3. Return traversable.
    return traversable;
}

// https://html.spec.whatwg.org/multipage/document-sequences.html#top-level-traversable
bool TraversableNavigable::is_top_level_traversable() const
{
    // A top-level traversable is a traversable navigable with a null parent.
    return parent() == nullptr;
}

// https://html.spec.whatwg.org/multipage/browsing-the-web.html#getting-all-used-history-steps
Vector<int> TraversableNavigable::get_all_used_history_steps() const
{
    // FIXME: 1. Assert: this is running within traversable's session history traversal queue.

    // 2. Let steps be an empty ordered set of non-negative integers.
    OrderedHashTable<int> steps;

    // 3. Let entryLists be the ordered set « traversable's session history entries ».
    Vector<Vector<GC::Ref<SessionHistoryEntry>>> entry_lists { session_history_entries() };

    // 4. For each entryList of entryLists:
    while (!entry_lists.is_empty()) {
        auto entry_list = entry_lists.take_first();

        // 1. For each entry of entryList:
        for (auto& entry : entry_list) {
            // 1. Append entry's step to steps.
            steps.set(entry->step().get<int>());

            // 2. For each nestedHistory of entry's document state's nested histories, append nestedHistory's entries list to entryLists.
            for (auto& nested_history : entry->document_state()->nested_histories())
                entry_lists.append(nested_history.entries);
        }
    }

    // 5. Return steps, sorted.
    auto sorted_steps = steps.values();
    quick_sort(sorted_steps);
    return sorted_steps;
}

// https://html.spec.whatwg.org/multipage/browsing-the-web.html#getting-the-history-object-length-and-index
TraversableNavigable::HistoryObjectLengthAndIndex TraversableNavigable::get_the_history_object_length_and_index(int step) const
{
    // 1. Let steps be the result of getting all used history steps within traversable.
    auto steps = get_all_used_history_steps();

    // 2. Let scriptHistoryLength be the size of steps.
    auto script_history_length = steps.size();

    // 3. Assert: steps contains step.
    VERIFY(steps.contains_slow(step));

    // 4. Let scriptHistoryIndex be the index of step in steps.
    auto script_history_index = *steps.find_first_index(step);

    // 5. Return (scriptHistoryLength, scriptHistoryIndex).
    return HistoryObjectLengthAndIndex {
        .script_history_length = script_history_length,
        .script_history_index = script_history_index
    };
}

// https://html.spec.whatwg.org/multipage/browsing-the-web.html#getting-the-used-step
int TraversableNavigable::get_the_used_step(int step) const
{
    // 1. Let steps be the result of getting all used history steps within traversable.
    auto steps = get_all_used_history_steps();

    // 2. Return the greatest item in steps that is less than or equal to step.
    VERIFY(!steps.is_empty());
    Optional<int> result;
    for (size_t i = 0; i < steps.size(); i++) {
        if (steps[i] <= step) {
            if (!result.has_value() || (result.value() < steps[i])) {
                result = steps[i];
            }
        }
    }
    return result.value();
}

// https://html.spec.whatwg.org/multipage/browsing-the-web.html#get-all-navigables-whose-current-session-history-entry-will-change-or-reload
Vector<GC::Root<Navigable>> TraversableNavigable::get_all_navigables_whose_current_session_history_entry_will_change_or_reload(int target_step) const
{
    // 1. Let results be an empty list.
    Vector<GC::Root<Navigable>> results;

    // 2. Let navigablesToCheck be « traversable ».
    Vector<GC::Root<Navigable>> navigables_to_check;
    navigables_to_check.append(const_cast<TraversableNavigable&>(*this));

    // 3. For each navigable of navigablesToCheck:
    while (!navigables_to_check.is_empty()) {
        auto navigable = navigables_to_check.take_first();

        // 1. Let targetEntry be the result of getting the target history entry given navigable and targetStep.
        auto target_entry = navigable->get_the_target_history_entry(target_step);

        // 2. If targetEntry is not navigable's current session history entry or targetEntry's document state's reload
        //    pending is true, then append navigable to results.
        // AD-HOC: We don't want to choose a navigable that has ongoing traversal.
        if ((target_entry != navigable->current_session_history_entry() || target_entry->document_state()->reload_pending()) && !navigable->ongoing_navigation().has<Traversal>()) {
            results.append(*navigable);
        }

        // 3. If targetEntry's document is navigable's document, and targetEntry's document state's reload pending is
        //    false, then extend navigablesToCheck with the child navigables of navigable.
        if (target_entry->document() == navigable->active_document() && !target_entry->document_state()->reload_pending()) {
            navigables_to_check.extend(navigable->child_navigables());
        }
    }

    // 4. Return results.
    return results;
}

// https://html.spec.whatwg.org/multipage/browsing-the-web.html#getting-all-navigables-that-only-need-history-object-length/index-update
Vector<GC::Root<Navigable>> TraversableNavigable::get_all_navigables_that_only_need_history_object_length_index_update(int target_step) const
{
    // NOTE: Other navigables might not be impacted by the traversal. For example, if the response is a 204, the currently active document will remain.
    //       Additionally, going 'back' after a 204 will change the current session history entry, but the active session history entry will already be correct.

    // 1. Let results be an empty list.
    Vector<GC::Root<Navigable>> results;

    // 2. Let navigablesToCheck be « traversable ».
    Vector<GC::Root<Navigable>> navigables_to_check;
    navigables_to_check.append(const_cast<TraversableNavigable&>(*this));

    // 3. For each navigable of navigablesToCheck:
    while (!navigables_to_check.is_empty()) {
        auto navigable = navigables_to_check.take_first();

        // 1. Let targetEntry be the result of getting the target history entry given navigable and targetStep.
        auto target_entry = navigable->get_the_target_history_entry(target_step);

        // 2. If targetEntry is navigable's current session history entry and targetEntry's document state's reload pending is false, then:
        if (target_entry == navigable->current_session_history_entry() && !target_entry->document_state()->reload_pending()) {
            // 1.  Append navigable to results.
            results.append(navigable);

            // 2. Extend navigablesToCheck with navigable's child navigables.
            navigables_to_check.extend(navigable->child_navigables());
        }
    }

    // 4. Return results.
    return results;
}

// https://html.spec.whatwg.org/multipage/browsing-the-web.html#getting-all-navigables-that-might-experience-a-cross-document-traversal
Vector<GC::Root<Navigable>> TraversableNavigable::get_all_navigables_that_might_experience_a_cross_document_traversal(int target_step) const
{
    // NOTE: From traversable's session history traversal queue's perspective, these documents are candidates for going cross-document during the
    //       traversal described by targetStep. They will not experience a cross-document traversal if the status code for their target document is
    //       HTTP 204 No Content.
    //       Note that if a given navigable might experience a cross-document traversal, this algorithm will return navigable but not its child navigables.
    //       Those would end up unloaded, not traversed.

    // 1. Let results be an empty list.
    Vector<GC::Root<Navigable>> results;

    // 2. Let navigablesToCheck be « traversable ».
    Vector<GC::Root<Navigable>> navigables_to_check;
    navigables_to_check.append(const_cast<TraversableNavigable&>(*this));

    // 3. For each navigable of navigablesToCheck:
    while (!navigables_to_check.is_empty()) {
        auto navigable = navigables_to_check.take_first();

        // 1. Let targetEntry be the result of getting the target history entry given navigable and targetStep.
        auto target_entry = navigable->get_the_target_history_entry(target_step);

        // 2. If targetEntry's document is not navigable's document or targetEntry's document state's reload pending is true, then append navigable to results.
        // NOTE: Although navigable's active history entry can change synchronously, the new entry will always have the same Document,
        //       so accessing navigable's document is reliable.
        if (target_entry->document() != navigable->active_document() || target_entry->document_state()->reload_pending()) {
            results.append(navigable);
        }

        // 3. Otherwise, extend navigablesToCheck with navigable's child navigables.
        //    Adding child navigables to navigablesToCheck means those navigables will also be checked by this loop.
        //    Child navigables are only checked if the navigable's active document will not change as part of this traversal.
        else {
            navigables_to_check.extend(navigable->child_navigables());
        }
    }

    // 4. Return results.
    return results;
}

// https://html.spec.whatwg.org/multipage/browsing-the-web.html#deactivate-a-document-for-a-cross-document-navigation
static void deactivate_a_document_for_cross_document_navigation(GC::Ref<DOM::Document> displayed_document, Optional<UserNavigationInvolvement>, GC::Ref<SessionHistoryEntry> target_entry, GC::Ref<GC::Function<void()>> after_potential_unloads)
{
    // 1. Let navigable be displayedDocument's node navigable.
    auto navigable = displayed_document->navigable();

    // 2. Let potentiallyTriggerViewTransition be false.
    auto potentially_trigger_view_transition = false;

    // FIXME: 3. Let isBrowserUINavigation be true if userNavigationInvolvement is "browser UI"; otherwise false.

    // FIXME: 4. Set potentiallyTriggerViewTransition to the result of calling can navigation trigger a cross-document
    //           view-transition? given displayedDocument, targetEntry's document, navigationType, and isBrowserUINavigation.

    // 5. If potentiallyTriggerViewTransition is false, then:
    if (!potentially_trigger_view_transition) {
        // FIXME: 1. Let firePageSwapBeforeUnload be the following step
        //            1. Fire the pageswap event given displayedDocument, targetEntry, navigationType, and null.

        // 2. Set the ongoing navigation for navigable to null.
        navigable->set_ongoing_navigation({});

        // 3. Unload a document and its descendants given displayedDocument, targetEntry's document, afterPotentialUnloads, and firePageSwapBeforeUnload.
        displayed_document->unload_a_document_and_its_descendants(target_entry->document(), after_potential_unloads);
    }
    // FIXME: 6. Otherwise, queue a global task on the navigation and traversal task source given navigable's active window to run the steps:
    else {
        // FIXME: 1. Let proceedWithNavigationAfterViewTransitionCapture be the following step:
        //            1. Append the following session history traversal steps to navigable's traversable navigable:
        //               1. Set the ongoing navigation for navigable to null.
        //               2. Unload a document and its descendants given displayedDocument, targetEntry's document, and afterPotentialUnloads.

        // FIXME: 2. Let viewTransition be the result of setting up a cross-document view-transition given displayedDocument,
        //           targetEntry's document, navigationType, and proceedWithNavigationAfterViewTransitionCapture.

        // FIXME: 3. Fire the pageswap event given displayedDocument, targetEntry, navigationType, and viewTransition.

        // FIXME: 4. If viewTransition is null, then run proceedWithNavigationAfterViewTransitionCapture.

        TODO();
    }
}

struct ChangingNavigableContinuationState : public JS::Cell {
    GC_CELL(ChangingNavigableContinuationState, JS::Cell);
    GC_DECLARE_ALLOCATOR(ChangingNavigableContinuationState);

    GC::Ptr<DOM::Document> displayed_document;
    GC::Ptr<SessionHistoryEntry> target_entry;
    GC::Ptr<Navigable> navigable;
    bool update_only = false;

    GC::Ptr<SessionHistoryEntry> populated_target_entry;
    bool populated_cloned_target_session_history_entry = false;

    virtual void visit_edges(Cell::Visitor& visitor) override
    {
        Base::visit_edges(visitor);
        visitor.visit(displayed_document);
        visitor.visit(target_entry);
        visitor.visit(navigable);
        visitor.visit(populated_target_entry);
    }
};

GC_DEFINE_ALLOCATOR(ChangingNavigableContinuationState);

// https://html.spec.whatwg.org/multipage/browsing-the-web.html#apply-the-history-step
TraversableNavigable::HistoryStepResult TraversableNavigable::apply_the_history_step(
    int step,
    bool check_for_cancelation,
    GC::Ptr<SourceSnapshotParams> source_snapshot_params,
    GC::Ptr<Navigable> initiator_to_check,
    IGNORE_USE_IN_ESCAPING_LAMBDA UserNavigationInvolvement user_involvement,
    IGNORE_USE_IN_ESCAPING_LAMBDA Optional<Bindings::NavigationType> navigation_type,
    IGNORE_USE_IN_ESCAPING_LAMBDA SynchronousNavigation synchronous_navigation)
{
    auto& vm = this->vm();
    // FIXME: 1. Assert: This is running within traversable's session history traversal queue.

    // 2. Let targetStep be the result of getting the used step given traversable and step.
    auto target_step = get_the_used_step(step);

    // Note: Calling this early so we can re-use the same list in 3.2 and 6.
    auto change_or_reload_navigables = get_all_navigables_whose_current_session_history_entry_will_change_or_reload(target_step);

    // 3. If initiatorToCheck is not null, then:
    if (initiator_to_check != nullptr) {
        // 1. Assert: sourceSnapshotParams is not null.
        VERIFY(source_snapshot_params);

        // 2. For each navigable of get all navigables whose current session history entry will change or reload:
        //    if initiatorToCheck is not allowed by sandboxing to navigate navigable given sourceSnapshotParams, then return "initiator-disallowed".
        for (auto const& navigable : change_or_reload_navigables) {
            if (!initiator_to_check->allowed_by_sandboxing_to_navigate(*navigable, *source_snapshot_params))
                return HistoryStepResult::InitiatorDisallowed;
        }
    }

    // 4. Let navigablesCrossingDocuments be the result of getting all navigables that might experience a cross-document traversal given traversable and targetStep.
    auto navigables_crossing_documents = get_all_navigables_that_might_experience_a_cross_document_traversal(target_step);

    // 5. If checkForCancelation is true, and the result of checking if unloading is canceled given navigablesCrossingDocuments, traversable, targetStep,
    //    and userInvolvement is not "continue", then return that result.
    if (check_for_cancelation) {
        auto result = check_if_unloading_is_canceled(navigables_crossing_documents, *this, target_step, user_involvement);
        if (result == CheckIfUnloadingIsCanceledResult::CanceledByBeforeUnload)
            return HistoryStepResult::CanceledByBeforeUnload;
        if (result == CheckIfUnloadingIsCanceledResult::CanceledByNavigate)
            return HistoryStepResult::CanceledByNavigate;
    }

    // 6. Let changingNavigables be the result of get all navigables whose current session history entry will change or reload given traversable and targetStep.
    auto changing_navigables = move(change_or_reload_navigables);

    // 7. Let nonchangingNavigablesThatStillNeedUpdates be the result of getting all navigables that only need history object length/index update given traversable and targetStep.
    auto non_changing_navigables_that_still_need_updates = get_all_navigables_that_only_need_history_object_length_index_update(target_step);

    // 8. For each navigable of changingNavigables:
    for (auto& navigable : changing_navigables) {
        // 1. Let targetEntry be the result of getting the target history entry given navigable and targetStep.
        auto target_entry = navigable->get_the_target_history_entry(target_step);

        // 2. Set navigable's current session history entry to targetEntry.
        navigable->set_current_session_history_entry(target_entry);

        // 3. Set navigable's ongoing navigation to "traversal".
        navigable->set_ongoing_navigation(Traversal::Tag);
    }

    // 9. Let totalChangeJobs be the size of changingNavigables.
    IGNORE_USE_IN_ESCAPING_LAMBDA auto total_change_jobs = changing_navigables.size();

    // 10. Let completedChangeJobs be 0.
    IGNORE_USE_IN_ESCAPING_LAMBDA size_t completed_change_jobs = 0;

    // 11. Let changingNavigableContinuations be an empty queue of changing navigable continuation states.
    // NOTE: This queue is used to split the operations on changingNavigables into two parts. Specifically, changingNavigableContinuations holds data for the second part.
    IGNORE_USE_IN_ESCAPING_LAMBDA Queue<GC::Root<ChangingNavigableContinuationState>> changing_navigable_continuations;

    // 12. For each navigable of changingNavigables, queue a global task on the navigation and traversal task source of navigable's active window to run the steps:
    for (auto& navigable : changing_navigables) {
        if (!navigable->active_window())
            continue;
        queue_global_task(Task::Source::NavigationAndTraversal, *navigable->active_window(), GC::create_function(heap(), [&] {
            // NOTE: This check is not in the spec but we should not continue navigation if navigable has been destroyed.
            if (navigable->has_been_destroyed()) {
                completed_change_jobs++;
                return;
            }

            // 1. Let displayedEntry be navigable's active session history entry.
            auto displayed_entry = navigable->active_session_history_entry();

            // 2. Let targetEntry be navigable's current session history entry.
            auto target_entry = navigable->current_session_history_entry();

            // 3. Let changingNavigableContinuation be a changing navigable continuation state with:
            auto changing_navigable_continuation = vm.heap().allocate<ChangingNavigableContinuationState>();
            changing_navigable_continuation->displayed_document = displayed_entry->document();
            changing_navigable_continuation->target_entry = target_entry;
            changing_navigable_continuation->navigable = navigable;
            changing_navigable_continuation->update_only = false;
            changing_navigable_continuation->populated_target_entry = nullptr;
            changing_navigable_continuation->populated_cloned_target_session_history_entry = false;

            // 4. If displayedEntry is targetEntry and targetEntry's document state's reload pending is false, then:
            if (synchronous_navigation == SynchronousNavigation::Yes && !target_entry->document_state()->reload_pending()) {
                // 1. Set changingNavigableContinuation's update-only to true.
                changing_navigable_continuation->update_only = true;

                // 2. Enqueue changingNavigableContinuation on changingNavigableContinuations.
                changing_navigable_continuations.enqueue(move(changing_navigable_continuation));

                // 3. Abort these steps.
                return;
            }

            // 5. Switch on navigationType:
            if (navigation_type.has_value()) {
                switch (navigation_type.value()) {
                case Bindings::NavigationType::Reload:
                    // - "reload": Assert: targetEntry's document state's reload pending is true.
                    VERIFY(target_entry->document_state()->reload_pending());
                    break;
                case Bindings::NavigationType::Traverse:
                    // - "traverse": Assert: targetEntry's document state's ever populated is true.
                    VERIFY(target_entry->document_state()->ever_populated());
                    break;
                case Bindings::NavigationType::Replace:
                    // FIXME: Add ever populated check
                    // - "replace": Assert: targetEntry's step is displayedEntry's step and targetEntry's document state's ever populated is false.
                    VERIFY(target_entry->step() == displayed_entry->step());
                    break;
                case Bindings::NavigationType::Push:
                    // FIXME: Add ever populated check, and fix the bug where top level traversable's step is not updated when a child navigable navigates
                    // - "push": Assert: targetEntry's step is displayedEntry's step + 1 and targetEntry's document state's ever populated is false.
                    VERIFY(target_entry != displayed_entry);
                    VERIFY(target_entry->step().get<int>() > displayed_entry->step().get<int>());
                    break;
                }
            }

            // 6. Let oldOrigin be targetEntry's document state's origin.
            auto old_origin = target_entry->document_state()->origin();

            // 7. If all of the following are true:
            //   * navigable is not traversable;
            //   * targetEntry is not navigable's current session history entry; and
            //   * oldOrigin is the same as navigable's current session history entry's document state's origin,
            // then:
            if (!navigable->is_traversable()
                && target_entry != navigable->current_session_history_entry()
                && old_origin == navigable->current_session_history_entry()->document_state()->origin()) {

                // 1. Let navigation be navigable's active window's navigation API.
                auto navigation = active_window()->navigation();

                // 2. Fire a traverse navigate event at navigation given targetEntry and userInvolvement.
                navigation->fire_a_traverse_navigate_event(*target_entry, user_involvement);
            }

            auto after_document_populated = [old_origin, changing_navigable_continuation, &changing_navigable_continuations, &vm, &navigable](bool populated_cloned_target_she, GC::Ref<SessionHistoryEntry> target_entry) mutable {
                changing_navigable_continuation->populated_target_entry = target_entry;
                changing_navigable_continuation->populated_cloned_target_session_history_entry = populated_cloned_target_she;

                // 1. If targetEntry's document is null, then set changingNavigableContinuation's update-only to true.
                if (!target_entry->document()) {
                    changing_navigable_continuation->update_only = true;
                }

                else {
                    // 2. If targetEntry's document's origin is not oldOrigin, then set targetEntry's classic history API state to StructuredSerializeForStorage(null).
                    if (target_entry->document()->origin() != old_origin) {
                        target_entry->set_classic_history_api_state(MUST(structured_serialize_for_storage(vm, JS::js_null())));
                    }

                    // 3. If all of the following are true:
                    //     - navigable's parent is null;
                    //     - targetEntry's document's browsing context is not an auxiliary browsing context whose opener browsing context is non-null; and
                    //     - targetEntry's document's origin is not oldOrigin,
                    //    then set targetEntry's document state's navigable target name to the empty string.
                    if (navigable->parent() == nullptr
                        && !(target_entry->document()->browsing_context()->is_auxiliary() && target_entry->document()->browsing_context()->opener_browsing_context() != nullptr)
                        && target_entry->document_state()->origin() != old_origin) {
                        target_entry->document_state()->set_navigable_target_name(String {});
                    }
                }

                // 4. Enqueue changingNavigableContinuation on changingNavigableContinuations.
                changing_navigable_continuations.enqueue(move(changing_navigable_continuation));
            };

            // 8. If targetEntry's document is null, or targetEntry's document state's reload pending is true, then:
            if (!target_entry->document() || target_entry->document_state()->reload_pending()) {
                // FIXME: 1. Let navTimingType be "back_forward" if targetEntry's document is null; otherwise "reload".

                // 2. Let targetSnapshotParams be the result of snapshotting target snapshot params given navigable.
                auto target_snapshot_params = navigable->snapshot_target_snapshot_params();

                // 3. Let potentiallyTargetSpecificSourceSnapshotParams be sourceSnapshotParams.
                GC::Ptr<SourceSnapshotParams> potentially_target_specific_source_snapshot_params = source_snapshot_params;

                // 4. If potentiallyTargetSpecificSourceSnapshotParams is null, then set it to the result of snapshotting source snapshot params given navigable's active document.
                if (!potentially_target_specific_source_snapshot_params) {
                    potentially_target_specific_source_snapshot_params = navigable->active_document()->snapshot_source_snapshot_params();
                }

                // 5. Set targetEntry's document state's reload pending to false.
                target_entry->document_state()->set_reload_pending(false);

                // 6. Let allowPOST be targetEntry's document state's reload pending.
                auto allow_POST = target_entry->document_state()->reload_pending();

                // https://github.com/whatwg/html/issues/9869
                // Reloading requires population of the active session history entry, making it inactive.
                // This results in a situation where tasks that unload the previous document and activate a new
                // document cannot run. To resolve this, the target entry is cloned before it is populated.
                // After the unloading of the previous document is completed, all fields potentially affected by the
                // population are copied from the cloned target entry to the actual target entry.
                auto populated_target_entry = target_entry->clone();

                // 7. In parallel, attempt to populate the history entry's document for targetEntry, given navigable, potentiallyTargetSpecificSourceSnapshotParams,
                //    targetSnapshotParams, userInvolvement, with allowPOST set to allowPOST and completionSteps set to
                //    queue a global task on the navigation and traversal task source given navigable's active window to
                //    run afterDocumentPopulated.
                Platform::EventLoopPlugin::the().deferred_invoke(GC::create_function(this->heap(), [populated_target_entry, potentially_target_specific_source_snapshot_params, target_snapshot_params, this, allow_POST, navigable, after_document_populated = GC::create_function(this->heap(), move(after_document_populated)), user_involvement] {
                    auto signal_to_continue_session_history_processing = Core::Promise<Empty>::construct();
                    navigable->populate_session_history_entry_document(
                        populated_target_entry,
                        *potentially_target_specific_source_snapshot_params,
                        target_snapshot_params,
                        user_involvement,
                        signal_to_continue_session_history_processing,
                        {},
                        Navigable::NullOrError {},
                        ContentSecurityPolicy::Directives::Directive::NavigationType::Other,
                        allow_POST,
                        GC::create_function(this->heap(), [this, after_document_populated, populated_target_entry]() mutable {
                            VERIFY(active_window());
                            queue_global_task(Task::Source::NavigationAndTraversal, *active_window(), GC::create_function(this->heap(), [after_document_populated, populated_target_entry]() mutable {
                                after_document_populated->function()(true, populated_target_entry);
                            }));
                        }));
                }));
            }
            // Otherwise, run afterDocumentPopulated immediately.
            else {
                after_document_populated(false, *target_entry);
            }
        }));
    }

    auto check_if_document_population_tasks_completed = GC::create_function(heap(), [&] {
        return changing_navigable_continuations.size() + completed_change_jobs == total_change_jobs;
    });

    if (synchronous_navigation == SynchronousNavigation::Yes) {
        // NOTE: Synchronous navigation should never require document population, so it is safe to process only NavigationAndTraversal source.
        main_thread_event_loop().spin_processing_tasks_with_source_until(Task::Source::NavigationAndTraversal, check_if_document_population_tasks_completed);
    } else {
        // NOTE: Process all task sources while waiting because reloading or back/forward navigation might require fetching to populate a document.
        main_thread_event_loop().spin_until(check_if_document_population_tasks_completed);
    }

    // 13. Let navigablesThatMustWaitBeforeHandlingSyncNavigation be an empty set.
    HashTable<GC::Ref<Navigable>> navigables_that_must_wait_before_handling_sync_navigation;

    // 14. While completedChangeJobs does not equal totalChangeJobs:
    while (!changing_navigable_continuations.is_empty()) {
        // NOTE: Synchronous navigations that are intended to take place before this traversal jump the queue at this point,
        //       so they can be added to the correct place in traversable's session history entries before this traversal
        //       potentially unloads their document. More details can be found here (https://html.spec.whatwg.org/multipage/browsing-the-web.html#sync-navigation-steps-queue-jumping-examples)
        // 1. If traversable's running nested apply history step is false, then:
        if (!m_running_nested_apply_history_step) {
            // 1. While traversable's session history traversal queue's algorithm set contains one or more synchronous
            //    navigation steps with a target navigable not contained in navigablesThatMustWaitBeforeHandlingSyncNavigation:
            //   1. Let steps be the first item in traversable's session history traversal queue's algorithm set
            //    that is synchronous navigation steps with a target navigable not contained in navigablesThatMustWaitBeforeHandlingSyncNavigation.
            //   2. Remove steps from traversable's session history traversal queue's algorithm set.
            for (auto entry = m_session_history_traversal_queue->first_synchronous_navigation_steps_with_target_navigable_not_contained_in(navigables_that_must_wait_before_handling_sync_navigation);
                entry;
                entry = m_session_history_traversal_queue->first_synchronous_navigation_steps_with_target_navigable_not_contained_in(navigables_that_must_wait_before_handling_sync_navigation)) {

                // 3. Set traversable's running nested apply history step to true.
                m_running_nested_apply_history_step = true;

                // 4. Run steps.
                entry->execute_steps()->await().release_value_but_fixme_should_propagate_errors();

                // 5. Set traversable's running nested apply history step to false.
                m_running_nested_apply_history_step = false;
            }
        }

        // 2. Let changingNavigableContinuation be the result of dequeuing from changingNavigableContinuations.
        auto changing_navigable_continuation = changing_navigable_continuations.dequeue();

        // 3. If changingNavigableContinuation is nothing, then continue.

        // 4. Let displayedDocument be changingNavigableContinuation's displayed document.
        auto displayed_document = changing_navigable_continuation->displayed_document;

        // 5. Let targetEntry be changingNavigableContinuation's target entry.
        GC::Ptr<SessionHistoryEntry> const populated_target_entry = changing_navigable_continuation->populated_target_entry;

        // 6. Let navigable be changingNavigableContinuation's navigable.
        auto navigable = changing_navigable_continuation->navigable;

        // NOTE: This check is not in the spec but we should not continue navigation if navigable has been destroyed.
        if (navigable->has_been_destroyed())
            continue;

        // AD-HOC: We re-compute targetStep here, since it might have changed since the last time we computed it.
        //         This can happen if navigables are destroyed while we wait for tasks to complete.
        target_step = get_the_used_step(step);

        // 7. Let (scriptHistoryLength, scriptHistoryIndex) be the result of getting the history object length and index given traversable and targetStep.
        auto history_object_length_and_index = get_the_history_object_length_and_index(target_step);
        auto script_history_length = history_object_length_and_index.script_history_length;
        auto script_history_index = history_object_length_and_index.script_history_index;

        // 8. Append navigable to navigablesThatMustWaitBeforeHandlingSyncNavigation.
        navigables_that_must_wait_before_handling_sync_navigation.set(*navigable);

        // 9. Let entriesForNavigationAPI be the result of getting session history entries for the navigation API given navigable and targetStep.
        auto entries_for_navigation_api = get_session_history_entries_for_the_navigation_api(*navigable, target_step);

        // NOTE: Steps 10 and 11 come after step 12.

        // 12. In both cases, let afterPotentialUnloads be the following steps:
        bool const update_only = changing_navigable_continuation->update_only;
        GC::Ptr<SessionHistoryEntry> const target_entry = changing_navigable_continuation->target_entry;
        bool const populated_cloned_target_session_history_entry = changing_navigable_continuation->populated_cloned_target_session_history_entry;
        auto after_potential_unload = GC::create_function(this->heap(), [navigable, update_only, target_entry, populated_target_entry, populated_cloned_target_session_history_entry, displayed_document, &completed_change_jobs, script_history_length, script_history_index, entries_for_navigation_api = move(entries_for_navigation_api), &heap = this->heap(), navigation_type] {
            if (populated_cloned_target_session_history_entry) {
                target_entry->set_document_state(populated_target_entry->document_state());
                target_entry->set_url(populated_target_entry->url());
                target_entry->set_classic_history_api_state(populated_target_entry->classic_history_api_state());
            }

            // 1. Let previousEntry be navigable's active session history entry.
            GC::Ptr<SessionHistoryEntry> const previous_entry = navigable->active_session_history_entry();

            // 2. If changingNavigableContinuation's update-only is false, then activate history entry targetEntry for navigable.
            if (!update_only)
                navigable->activate_history_entry(*target_entry);

            // 3. Let updateDocument be an algorithm step which performs update document for history step application given
            //    targetEntry's document, targetEntry, changingNavigableContinuation's update-only, scriptHistoryLength,
            //    scriptHistoryIndex, navigationType, entriesForNavigationAPI, and previousEntry.
            auto update_document = [script_history_length, script_history_index, entries_for_navigation_api = move(entries_for_navigation_api), target_entry, update_only, navigation_type, previous_entry] {
                target_entry->document()->update_for_history_step_application(*target_entry, update_only, script_history_length, script_history_index, navigation_type, entries_for_navigation_api, previous_entry);
            };

            // 3. If targetEntry's document is equal to displayedDocument, then perform updateDocument.
            if (target_entry->document().ptr() == displayed_document.ptr()) {
                update_document();
            }
            // 5. Otherwise, queue a global task on the navigation and traversal task source given targetEntry's document's relevant global object to perform updateDocument
            else {
                queue_global_task(Task::Source::NavigationAndTraversal, relevant_global_object(*target_entry->document()), GC::create_function(heap, move(update_document)));
            }

            // 6. Increment completedChangeJobs.
            completed_change_jobs++;
        });

        // 10. If changingNavigableContinuation's update-only is true, or targetEntry's document is displayedDocument, then:
        if (changing_navigable_continuation->update_only || populated_target_entry->document().ptr() == displayed_document.ptr()) {
            // 1. Set the ongoing navigation for navigable to null.
            navigable->set_ongoing_navigation({});

            // 2. Queue a global task on the navigation and traversal task source given navigable's active window to perform afterPotentialUnloads.
            VERIFY(navigable->active_window());
            queue_global_task(Task::Source::NavigationAndTraversal, *navigable->active_window(), after_potential_unload);
        }
        // 11. Otherwise:
        else {
            // 1. Assert: navigationType is not null.
            VERIFY(navigation_type.has_value());

            // 2. Deactivate displayedDocument, given userInvolvement, targetEntry, navigationType, and afterPotentialUnloads.
            deactivate_a_document_for_cross_document_navigation(*displayed_document, user_involvement, *populated_target_entry, after_potential_unload);
        }
    }

    main_thread_event_loop().spin_processing_tasks_with_source_until(Task::Source::NavigationAndTraversal, GC::create_function(heap(), [&] {
        return completed_change_jobs == total_change_jobs;
    }));

    // 15. Let totalNonchangingJobs be the size of nonchangingNavigablesThatStillNeedUpdates.
    IGNORE_USE_IN_ESCAPING_LAMBDA auto total_non_changing_jobs = non_changing_navigables_that_still_need_updates.size();

    // 16. Let completedNonchangingJobs be 0.
    IGNORE_USE_IN_ESCAPING_LAMBDA auto completed_non_changing_jobs = 0u;

    // AD-HOC: We re-compute targetStep here, since it might have changed since the last time we computed it.
    //         This can happen if navigables are destroyed while we wait for tasks to complete.
    target_step = get_the_used_step(step);

    // 17. Let (scriptHistoryLength, scriptHistoryIndex) be the result of getting the history object length and index given traversable and targetStep.
    auto length_and_index = get_the_history_object_length_and_index(target_step);
    IGNORE_USE_IN_ESCAPING_LAMBDA auto script_history_length = length_and_index.script_history_length;
    IGNORE_USE_IN_ESCAPING_LAMBDA auto script_history_index = length_and_index.script_history_index;

    // 18. For each navigable of nonchangingNavigablesThatStillNeedUpdates, queue a global task on the navigation and traversal task source given navigable's active window to run the steps:
    for (auto& navigable : non_changing_navigables_that_still_need_updates) {
        // AD-HOC: This check is not in the spec but we should not continue navigation if navigable has been destroyed,
        //         or if there's no active window.
        if (navigable->has_been_destroyed() || !navigable->active_window()) {
            ++completed_non_changing_jobs;
            continue;
        }

        queue_global_task(Task::Source::NavigationAndTraversal, *navigable->active_window(), GC::create_function(heap(), [&] {
            // AD-HOC: This check is not in the spec but we should not continue navigation if navigable has been destroyed,
            //         or if there's no active window.
            if (navigable->has_been_destroyed() || !navigable->active_window()) {
                ++completed_non_changing_jobs;
                return;
            }

            // 1. Let document be navigable's active document.
            auto document = navigable->active_document();

            // 2. Set document's history object's index to scriptHistoryIndex.
            document->history()->m_index = script_history_index;

            // 3. Set document's history object's length to scriptHistoryLength.
            document->history()->m_length = script_history_length;

            // 4. Increment completedNonchangingJobs.
            ++completed_non_changing_jobs;
        }));
    }

    // 19. Wait for completedNonchangingJobs to equal totalNonchangingJobs.
    // AD-HOC: Since currently populate_session_history_entry_document does not run in parallel
    //         we call spin_until to interrupt execution of this function and let document population
    //         to complete.
    main_thread_event_loop().spin_processing_tasks_with_source_until(Task::Source::NavigationAndTraversal, GC::create_function(heap(), [&] {
        return completed_non_changing_jobs == total_non_changing_jobs;
    }));

    // 20. Set traversable's current session history step to targetStep.
    m_current_session_history_step = target_step;

    // Not in the spec:
    auto back_enabled = m_current_session_history_step > 0;
    VERIFY(m_session_history_entries.size() > 0);
    auto forward_enabled = can_go_forward();
    page().client().page_did_update_navigation_buttons_state(back_enabled, forward_enabled);

    page().client().page_did_change_url(current_session_history_entry()->url());

    // 21. Return "applied".
    return HistoryStepResult::Applied;
}

// https://html.spec.whatwg.org/multipage/browsing-the-web.html#checking-if-unloading-is-canceled
TraversableNavigable::CheckIfUnloadingIsCanceledResult TraversableNavigable::check_if_unloading_is_canceled(
    Vector<GC::Root<Navigable>> navigables_that_need_before_unload,
    GC::Ptr<TraversableNavigable> traversable,
    Optional<int> target_step,
    Optional<UserNavigationInvolvement> user_involvement_for_navigate_events)
{
    // 1. Let documentsToFireBeforeunload be the active document of each item in navigablesThatNeedBeforeUnload.
    Vector<GC::Root<DOM::Document>> documents_to_fire_beforeunload;
    for (auto& navigable : navigables_that_need_before_unload)
        documents_to_fire_beforeunload.append(navigable->active_document());

    // 2. Let unloadPromptShown be false.
    IGNORE_USE_IN_ESCAPING_LAMBDA auto unload_prompt_shown = false;

    // 3. Let finalStatus be "continue".
    IGNORE_USE_IN_ESCAPING_LAMBDA auto final_status = CheckIfUnloadingIsCanceledResult::Continue;

    // 4. If traversable was given, then:
    if (traversable) {
        // 1. Assert: targetStep and userInvolvementForNavigateEvent were given.
        // NOTE: This assertion is enforced by the caller.

        // 2. Let targetEntry be the result of getting the target history entry given traversable and targetStep.
        auto target_entry = traversable->get_the_target_history_entry(target_step.value());

        // 3. If targetEntry is not traversable's current session history entry, and targetEntry's document state's origin is the same as
        //    traversable's current session history entry's document state's origin, then:
        if (target_entry != traversable->current_session_history_entry() && target_entry->document_state()->origin() != traversable->current_session_history_entry()->document_state()->origin()) {
            // 1. Let eventsFired be false.
            IGNORE_USE_IN_ESCAPING_LAMBDA auto events_fired = false;

            // 2. Let needsBeforeunload be true if navigablesThatNeedBeforeUnload contains traversable; otherwise false.
            auto it = navigables_that_need_before_unload.find_if([&traversable](GC::Root<Navigable> navigable) {
                return navigable.ptr() == traversable.ptr();
            });
            auto needs_beforeunload = it != navigables_that_need_before_unload.end();

            // 3. If needsBeforeunload is true, then remove traversable's active document from documentsToFireBeforeunload.
            if (needs_beforeunload) {
                documents_to_fire_beforeunload.remove_first_matching([&](auto& document) {
                    return document.ptr() == traversable->active_document().ptr();
                });
            }

            // 4. Queue a global task on the navigation and traversal task source given traversable's active window to perform the following steps:
            VERIFY(traversable->active_window());
            queue_global_task(Task::Source::NavigationAndTraversal, *traversable->active_window(), GC::create_function(heap(), [needs_beforeunload, user_involvement_for_navigate_events, traversable, target_entry, &final_status, &unload_prompt_shown, &events_fired] {
                // 1. if needsBeforeunload is true, then:
                if (needs_beforeunload) {
                    // 1. Let (unloadPromptShownForThisDocument, unloadPromptCanceledByThisDocument) be the result of running the steps to fire beforeunload given traversable's active document and false.
                    auto [unload_prompt_shown_for_this_document, unload_prompt_canceled_by_this_document] = traversable->active_document()->steps_to_fire_beforeunload(false);

                    // 2. If unloadPromptShownForThisDocument is true, then set unloadPromptShown to true.
                    if (unload_prompt_shown_for_this_document)
                        unload_prompt_shown = true;

                    // 3. If unloadPromptCanceledByThisDocument is true, then set finalStatus to "canceled-by-beforeunload".
                    if (unload_prompt_canceled_by_this_document)
                        final_status = CheckIfUnloadingIsCanceledResult::CanceledByBeforeUnload;
                }

                // 2. If finalStatus is "canceled-by-beforeunload", then abort these steps.
                if (final_status == CheckIfUnloadingIsCanceledResult::CanceledByBeforeUnload)
                    return;

                // 3. Let navigation be traversable's active window's navigation API.
                VERIFY(traversable->active_window());
                auto navigation = traversable->active_window()->navigation();

                // 4. Let navigateEventResult be the result of firing a traverse navigate event at navigation given targetEntry and userInvolvementForNavigateEvent.
                VERIFY(target_entry);
                auto navigate_event_result = navigation->fire_a_traverse_navigate_event(*target_entry, *user_involvement_for_navigate_events);

                // 5. If navigateEventResult is false, then set finalStatus to "canceled-by-navigate".
                if (!navigate_event_result)
                    final_status = CheckIfUnloadingIsCanceledResult::CanceledByNavigate;

                // 6. Set eventsFired to true.
                events_fired = true;
            }));

            // 5. Wait for eventsFired to be true.
            main_thread_event_loop().spin_until(GC::create_function(heap(), [&] {
                return events_fired;
            }));

            // 6. If finalStatus is not "continue", then return finalStatus.
            if (final_status != CheckIfUnloadingIsCanceledResult::Continue)
                return final_status;
        }
    }

    // 5. Let totalTasks be the size of documentsToFireBeforeunload.
    IGNORE_USE_IN_ESCAPING_LAMBDA auto total_tasks = documents_to_fire_beforeunload.size();

    // 6. Let completedTasks be 0.
    IGNORE_USE_IN_ESCAPING_LAMBDA size_t completed_tasks = 0;

    // 7. For each document of documentsToFireBeforeunload, queue a global task on the navigation and traversal task source given document's relevant global object to run the steps:
    for (auto& document : documents_to_fire_beforeunload) {
        queue_global_task(Task::Source::NavigationAndTraversal, relevant_global_object(*document), GC::create_function(heap(), [document, &final_status, &completed_tasks, &unload_prompt_shown] {
            // 1. Let (unloadPromptShownForThisDocument, unloadPromptCanceledByThisDocument) be the result of running the steps to fire beforeunload given document and unloadPromptShown.
            auto [unload_prompt_shown_for_this_document, unload_prompt_canceled_by_this_document] = document->steps_to_fire_beforeunload(unload_prompt_shown);

            // 2. If unloadPromptShownForThisDocument is true, then set unloadPromptShown to true.
            if (unload_prompt_shown_for_this_document)
                unload_prompt_shown = true;

            // 3. If unloadPromptCanceledByThisDocument is true, then set finalStatus to "canceled-by-beforeunload".
            if (unload_prompt_canceled_by_this_document)
                final_status = CheckIfUnloadingIsCanceledResult::CanceledByBeforeUnload;

            // 4. Increment completedTasks.
            completed_tasks++;
        }));
    }

    // 8. Wait for completedTasks to be totalTasks.
    main_thread_event_loop().spin_until(GC::create_function(heap(), [&] {
        return completed_tasks == total_tasks;
    }));

    // 9. Return finalStatus.
    return final_status;
}

TraversableNavigable::CheckIfUnloadingIsCanceledResult TraversableNavigable::check_if_unloading_is_canceled(Vector<GC::Root<Navigable>> navigables_that_need_before_unload)
{
    return check_if_unloading_is_canceled(navigables_that_need_before_unload, {}, {}, {});
}

Vector<GC::Ref<SessionHistoryEntry>> TraversableNavigable::get_session_history_entries_for_the_navigation_api(GC::Ref<Navigable> navigable, int target_step)
{
    // 1. Let rawEntries be the result of getting session history entries for navigable.
    auto raw_entries = navigable->get_session_history_entries();

    if (raw_entries.is_empty())
        return {};

    // 2. Let entriesForNavigationAPI be a new empty list.
    Vector<GC::Ref<SessionHistoryEntry>> entries_for_navigation_api;

    // 3. Let startingIndex be the index of the session history entry in rawEntries who has the greatest step less than or equal to targetStep.
    // FIXME: Use min/max_element algorithm or some such here
    int starting_index = 0;
    auto max_step = 0;
    for (auto i = 0u; i < raw_entries.size(); ++i) {
        auto const& entry = raw_entries[i];
        if (entry->step().has<int>()) {
            auto step = entry->step().get<int>();
            if (step <= target_step && step > max_step) {
                starting_index = static_cast<int>(i);
            }
        }
    }

    // 4. Append rawEntries[startingIndex] to entriesForNavigationAPI.
    entries_for_navigation_api.append(raw_entries[starting_index]);

    // 5. Let startingOrigin be rawEntries[startingIndex]'s document state's origin.
    auto starting_origin = raw_entries[starting_index]->document_state()->origin();

    // 6. Let i be startingIndex − 1.
    auto i = starting_index - 1;

    // 7. While i > 0:
    while (i > 0) {
        auto& entry = raw_entries[static_cast<unsigned>(i)];
        // 1. If rawEntries[i]'s document state's origin is not same origin with startingOrigin, then break.
        auto entry_origin = entry->document_state()->origin();
        if (starting_origin.has_value() && entry_origin.has_value() && !entry_origin->is_same_origin(*starting_origin))
            break;

        // 2. Prepend rawEntries[i] to entriesForNavigationAPI.
        entries_for_navigation_api.prepend(entry);

        // 3. Set i to i − 1.
        --i;
    }

    // 8. Set i to startingIndex + 1.
    i = starting_index + 1;

    // 9. While i < rawEntries's size:
    while (i < static_cast<int>(raw_entries.size())) {
        auto& entry = raw_entries[static_cast<unsigned>(i)];
        // 1. If rawEntries[i]'s document state's origin is not same origin with startingOrigin, then break.
        auto entry_origin = entry->document_state()->origin();
        if (starting_origin.has_value() && entry_origin.has_value() && !entry_origin->is_same_origin(*starting_origin))
            break;

        // 2. Append rawEntries[i] to entriesForNavigationAPI.
        entries_for_navigation_api.append(entry);

        // 3. Set i to i + 1.
        ++i;
    }

    // 10. Return entriesForNavigationAPI.
    return entries_for_navigation_api;
}

// https://html.spec.whatwg.org/multipage/browsing-the-web.html#clear-the-forward-session-history
void TraversableNavigable::clear_the_forward_session_history()
{
    // FIXME: 1. Assert: this is running within navigable's session history traversal queue.

    // 2. Let step be the navigable's current session history step.
    auto step = current_session_history_step();

    // 3. Let entryLists be the ordered set « navigable's session history entries ».
    Vector<Vector<GC::Ref<SessionHistoryEntry>>&> entry_lists;
    entry_lists.append(session_history_entries());

    // 4. For each entryList of entryLists:
    while (!entry_lists.is_empty()) {
        auto& entry_list = entry_lists.take_first();

        // 1. Remove every session history entry from entryList that has a step greater than step.
        //    NOTE: According to spec, entries with "pending" step are not removed, as they don't have
        //    a numeric step value. We use .get<int>() which will only match numeric steps.
        entry_list.remove_all_matching([step](auto& entry) {
            // Only remove entries with numeric steps that are greater than the current step.
            // Entries with "pending" step are left untouched (spec compliant).
            auto const& step_variant = entry->step();
            if (auto* entry_step = step_variant.template get_pointer<int>())
                return *entry_step > step;
            return false;
        });

        // 2. For each entry of entryList:
        for (auto& entry : entry_list) {
            // 1. For each nestedHistory of entry's document state's nested histories, append nestedHistory's entries list to entryLists.
            for (auto& nested_history : entry->document_state()->nested_histories()) {
                entry_lists.append(nested_history.entries);
            }
        }
    }
}

bool TraversableNavigable::can_go_forward() const
{
    auto step = current_session_history_step();

    Vector<Vector<GC::Ref<SessionHistoryEntry>> const&> entry_lists;
    entry_lists.append(session_history_entries());

    while (!entry_lists.is_empty()) {
        auto const& entry_list = entry_lists.take_first();

        for (auto const& entry : entry_list) {
            if (entry->step().template get<int>() > step)
                return true;

            for (auto& nested_history : entry->document_state()->nested_histories())
                entry_lists.append(nested_history.entries);
        }
    }

    return false;
}

// https://html.spec.whatwg.org/multipage/browsing-the-web.html#traverse-the-history-by-a-delta
void TraversableNavigable::traverse_the_history_by_delta(int delta, GC::Ptr<DOM::Document> source_document)
{
    // 1. Let sourceSnapshotParams and initiatorToCheck be null.
    GC::Ptr<SourceSnapshotParams> source_snapshot_params = nullptr;
    GC::Ptr<Navigable> initiator_to_check = nullptr;

    // 2. Let userInvolvement be "browser UI".
    UserNavigationInvolvement user_involvement = UserNavigationInvolvement::BrowserUI;

    // 1. If sourceDocument is given, then:
    if (source_document) {
        // 1. Set sourceSnapshotParams to the result of snapshotting source snapshot params given sourceDocument.
        source_snapshot_params = source_document->snapshot_source_snapshot_params();

        // 2. Set initiatorToCheck to sourceDocument's node navigable.
        initiator_to_check = source_document->navigable();

        // 3. Set userInvolvement to "none".
        user_involvement = UserNavigationInvolvement::None;
    }

    // 4. Append the following session history traversal steps to traversable:
    append_session_history_traversal_steps(GC::create_function(heap(), [this, delta, source_snapshot_params, initiator_to_check, user_involvement] {
        // NB: Use Core::Promise to signal SessionHistoryTraversalQueue that it can continue to execute next entry.
        auto signal_to_continue_session_history_processing = Core::Promise<Empty>::construct();
        // 1. Let allSteps be the result of getting all used history steps for traversable.
        auto all_steps = get_all_used_history_steps();

        // 2. Let currentStepIndex be the index of traversable's current session history step within allSteps.
        auto current_step_index = *all_steps.find_first_index(current_session_history_step());

        // 3. Let targetStepIndex be currentStepIndex plus delta
        auto target_step_index_raw = static_cast<int>(current_step_index) + delta;

        // 4. If allSteps[targetStepIndex] does not exist, then abort these steps.
<<<<<<< HEAD
        // FIXME: According to WHATWG HTML spec, targetStepIndex must be a valid index.
        //        We need to check both negative indices (when going back() beyond history start)
        //        AND out-of-bounds indices (when going forward() beyond history end).
        //        The spec states: "If allSteps[targetStepIndex] does not exist, then abort these steps."
        //        This includes both cases where targetStepIndex < 0 OR targetStepIndex >= allSteps.size()
        if (target_step_index_raw < 0 || target_step_index_raw >= static_cast<int>(all_steps.size())) {
            return;
=======
        if (target_step_index >= all_steps.size()) {
            signal_to_continue_session_history_processing->resolve({});
            return signal_to_continue_session_history_processing;
>>>>>>> 4249b149
        }

        auto target_step_index = static_cast<size_t>(target_step_index_raw);

        // 5. Apply the traverse history step allSteps[targetStepIndex] to traversable, given sourceSnapshotParams,
        //    initiatorToCheck, and userInvolvement.
        apply_the_traverse_history_step(all_steps[target_step_index], source_snapshot_params, initiator_to_check, user_involvement);
        signal_to_continue_session_history_processing->resolve({});
        return signal_to_continue_session_history_processing;
    }));
}

// https://html.spec.whatwg.org/multipage/browsing-the-web.html#update-for-navigable-creation/destruction
TraversableNavigable::HistoryStepResult TraversableNavigable::update_for_navigable_creation_or_destruction()
{
    // 1. Let step be traversable's current session history step.
    auto step = current_session_history_step();

    // 2. Return the result of applying the history step to traversable given false, null, null, null, and null.
    return apply_the_history_step(step, false, {}, {}, UserNavigationInvolvement::None, {}, SynchronousNavigation::No);
}

// https://html.spec.whatwg.org/multipage/browsing-the-web.html#apply-the-reload-history-step
TraversableNavigable::HistoryStepResult TraversableNavigable::apply_the_reload_history_step(UserNavigationInvolvement user_involvement)
{
    // 1. Let step be traversable's current session history step.
    auto step = current_session_history_step();

    // 2. Return the result of applying the history step step to traversable given true, null, null, null, and "reload".
    return apply_the_history_step(step, true, {}, {}, user_involvement, Bindings::NavigationType::Reload, SynchronousNavigation::No);
}

// https://html.spec.whatwg.org/multipage/browsing-the-web.html#apply-the-push/replace-history-step
TraversableNavigable::HistoryStepResult TraversableNavigable::apply_the_push_or_replace_history_step(int step, HistoryHandlingBehavior history_handling, UserNavigationInvolvement user_involvement, SynchronousNavigation synchronous_navigation)
{
    // 1. Return the result of applying the history step step to traversable given false, null, null, userInvolvement, and historyHandling.
    auto navigation_type = history_handling == HistoryHandlingBehavior::Replace ? Bindings::NavigationType::Replace : Bindings::NavigationType::Push;
    return apply_the_history_step(step, false, {}, {}, user_involvement, navigation_type, synchronous_navigation);
}

TraversableNavigable::HistoryStepResult TraversableNavigable::apply_the_traverse_history_step(int step, GC::Ptr<SourceSnapshotParams> source_snapshot_params, GC::Ptr<Navigable> initiator_to_check, UserNavigationInvolvement user_involvement)
{
    // 1. Return the result of applying the history step step to traversable given true, sourceSnapshotParams, initiatorToCheck, userInvolvement, and "traverse".
    return apply_the_history_step(step, true, source_snapshot_params, initiator_to_check, user_involvement, Bindings::NavigationType::Traverse, SynchronousNavigation::No);
}

// https://html.spec.whatwg.org/multipage/document-sequences.html#close-a-top-level-traversable
void TraversableNavigable::close_top_level_traversable()
{
    // 1. If traversable's is closing is true, then return.
    if (is_closing())
        return;

    // 2. Definitely close traversable.
    definitely_close_top_level_traversable();
}

// https://html.spec.whatwg.org/multipage/document-sequences.html#definitely-close-a-top-level-traversable
void TraversableNavigable::definitely_close_top_level_traversable()
{
    VERIFY(is_top_level_traversable());

    // 1. Let toUnload be traversable's active document's inclusive descendant navigables.
    auto to_unload = active_document()->inclusive_descendant_navigables();

    // 2. If the result of checking if unloading is canceled for toUnload is not "continue", then return.
    if (check_if_unloading_is_canceled(to_unload) != CheckIfUnloadingIsCanceledResult::Continue)
        return;

    // 3. Append the following session history traversal steps to traversable:
    append_session_history_traversal_steps(GC::create_function(heap(), [this] {
        // NB: Use Core::Promise to signal SessionHistoryTraversalQueue that it can continue to execute next entry.
        auto signal_to_continue_session_history_processing = Core::Promise<Empty>::construct();
        // 1. Let afterAllUnloads be an algorithm step which destroys traversable.
        auto after_all_unloads = GC::create_function(heap(), [this] {
            destroy_top_level_traversable();
        });

        // 2. Unload a document and its descendants given traversable's active document, null, and afterAllUnloads.
        active_document()->unload_a_document_and_its_descendants({}, after_all_unloads);
        signal_to_continue_session_history_processing->resolve({});
        return signal_to_continue_session_history_processing;
    }));
}

// https://html.spec.whatwg.org/multipage/document-sequences.html#destroy-a-top-level-traversable
void TraversableNavigable::destroy_top_level_traversable()
{
    VERIFY(is_top_level_traversable());

    // 1. Let browsingContext be traversable's active browsing context.
    auto browsing_context = active_browsing_context();

    // 2. For each historyEntry in traversable's session history entries:
    for (auto& history_entry : m_session_history_entries) {
        // 1. Let document be historyEntry's document.
        auto document = history_entry->document();

        // 2. If document is not null, then destroy document.
        if (document)
            document->destroy();
    }

    // 3. Remove browsingContext.
    if (!browsing_context) {
        dbgln("TraversableNavigable::destroy_top_level_traversable: No browsing context?");
    } else {
        browsing_context->remove();
    }

    // 4. Remove traversable from the user interface (e.g., close or hide its tab in a tabbed browser).
    page().client().page_did_close_top_level_traversable();

    // 5. Remove traversable from the user agent's top-level traversable set.
    user_agent_top_level_traversable_set().remove(this);

    // FIXME: Figure out why we need to do this... we shouldn't be leaking Navigables for all time.
    //        However, without this, we can keep stale destroyed traversables around.
    set_has_been_destroyed();
    all_navigables().remove(*this);
}

// https://html.spec.whatwg.org/multipage/browsing-the-web.html#finalize-a-same-document-navigation
void finalize_a_same_document_navigation(GC::Ref<TraversableNavigable> traversable, GC::Ref<Navigable> target_navigable, GC::Ref<SessionHistoryEntry> target_entry, GC::Ptr<SessionHistoryEntry> entry_to_replace, HistoryHandlingBehavior history_handling, UserNavigationInvolvement user_involvement)
{
    // NOTE: This is not in the spec but we should not navigate destroyed navigable.
    if (target_navigable->has_been_destroyed())
        return;

    // FIXME: 1. Assert: this is running on traversable's session history traversal queue.

    // 2. If targetNavigable's active session history entry is not targetEntry, then return.
    if (target_navigable->active_session_history_entry() != target_entry) {
        return;
    }

    // 3. Let targetStep be null.
    Optional<int> target_step;

    // 4. Let targetEntries be the result of getting session history entries for targetNavigable.
    auto& target_entries = target_navigable->get_session_history_entries();

    // 5. If entryToReplace is null, then:
    // FIXME: Checking containment of entryToReplace should not be needed.
    //        For more details see https://github.com/whatwg/html/issues/10232#issuecomment-2037543137
    if (!entry_to_replace || !target_entries.contains_slow(GC::Ref { *entry_to_replace })) {
        // 1. Clear the forward session history of traversable.
        traversable->clear_the_forward_session_history();

        // 2. Set targetStep to traversable's current session history step + 1.
        target_step = traversable->current_session_history_step() + 1;

        // 3. Set targetEntry's step to targetStep.
        target_entry->set_step(*target_step);

        // 4. Append targetEntry to targetEntries.
        target_entries.append(target_entry);
    } else {
        // 1. Replace entryToReplace with targetEntry in targetEntries.
        *(target_entries.find(*entry_to_replace)) = target_entry;

        // 2. Set targetEntry's step to entryToReplace's step.
        target_entry->set_step(entry_to_replace->step());

        // 3. Set targetStep to traversable's current session history step.
        target_step = traversable->current_session_history_step();
    }

    // 6. Apply the push/replace history step targetStep to traversable given historyHandling and userInvolvement.
    traversable->apply_the_push_or_replace_history_step(*target_step, history_handling, user_involvement, TraversableNavigable::SynchronousNavigation::Yes);
}

// https://html.spec.whatwg.org/multipage/interaction.html#system-visibility-state
void TraversableNavigable::set_system_visibility_state(VisibilityState visibility_state)
{
    if (m_system_visibility_state == visibility_state)
        return;
    m_system_visibility_state = visibility_state;

    // When a user agent determines that the system visibility state for
    // traversable navigable traversable has changed to newState, it must run the following steps:

    // 1. Let navigables be the inclusive descendant navigables of traversable's active document.
    auto navigables = active_document()->inclusive_descendant_navigables();

    // 2. For each navigable of navigables:
    for (auto& navigable : navigables) {
        // 1. Let document be navigable's active document.
        auto document = navigable->active_document();
        VERIFY(document);

        // 2. Queue a global task on the user interaction task source given document's relevant global object
        //    to update the visibility state of document with newState.
        queue_global_task(Task::Source::UserInteraction, relevant_global_object(*document), GC::create_function(heap(), [visibility_state, document] {
            document->update_the_visibility_state(visibility_state);
        }));
    }
}

// https://html.spec.whatwg.org/multipage/interaction.html#currently-focused-area-of-a-top-level-traversable
GC::Ptr<DOM::Node> TraversableNavigable::currently_focused_area()
{
    // 1. If traversable does not have system focus, then return null.
    if (!is_focused())
        return nullptr;

    // 2. Let candidate be traversable's active document.
    auto candidate = active_document();

    // 3. While candidate's focused area is a navigable container with a non-null content navigable:
    //    set candidate to the active document of that navigable container's content navigable.
    while (candidate->focused_area()
        && is<NavigableContainer>(candidate->focused_area().ptr())
        && as<NavigableContainer>(*candidate->focused_area()).content_navigable()) {
        candidate = as<NavigableContainer>(*candidate->focused_area()).content_navigable()->active_document();
    }

    // 4. If candidate's focused area is non-null, set candidate to candidate's focused area.
    if (candidate->focused_area()) {
        // NOTE: We return right away here instead of assigning to candidate,
        //       since that would require compromising type safety.
        return candidate->focused_area();
    }

    // 5. Return candidate.
    return candidate;
}

// https://w3c.github.io/geolocation/#dfn-emulated-position-data
Geolocation::EmulatedPositionData const& TraversableNavigable::emulated_position_data() const
{
    VERIFY(is_top_level_traversable());
    return m_emulated_position_data;
}

// https://w3c.github.io/geolocation/#dfn-emulated-position-data
void TraversableNavigable::set_emulated_position_data(Geolocation::EmulatedPositionData data)
{
    VERIFY(is_top_level_traversable());
    m_emulated_position_data = data;
}

void TraversableNavigable::process_screenshot_requests()
{
    auto& client = page().client();
    while (!m_screenshot_tasks.is_empty()) {
        auto task = m_screenshot_tasks.dequeue();
        if (task.node_id.has_value()) {
            auto* dom_node = DOM::Node::from_unique_id(*task.node_id);
            if (!dom_node || !dom_node->paintable_box()) {
                client.page_did_take_screenshot({});
                continue;
            }
            auto rect = page().enclosing_device_rect(dom_node->paintable_box()->absolute_border_box_rect());
            auto bitmap = Gfx::Bitmap::create(Gfx::BitmapFormat::BGRA8888, rect.size().to_type<int>()).release_value_but_fixme_should_propagate_errors();
            auto painting_surface = Gfx::PaintingSurface::wrap_bitmap(*bitmap);
            PaintConfig paint_config { .canvas_fill_rect = rect.to_type<int>() };
            start_display_list_rendering(painting_surface, paint_config, [bitmap, &client] {
                client.page_did_take_screenshot(bitmap->to_shareable_bitmap());
            });
        } else {
            auto scrollable_overflow_rect = active_document()->layout_node()->paintable_box()->scrollable_overflow_rect();
            auto rect = page().enclosing_device_rect(scrollable_overflow_rect.value());
            auto bitmap = Gfx::Bitmap::create(Gfx::BitmapFormat::BGRA8888, rect.size().to_type<int>()).release_value_but_fixme_should_propagate_errors();
            auto painting_surface = Gfx::PaintingSurface::wrap_bitmap(*bitmap);
            PaintConfig paint_config { .paint_overlay = true, .canvas_fill_rect = rect.to_type<int>() };
            start_display_list_rendering(painting_surface, paint_config, [bitmap, &client] {
                client.page_did_take_screenshot(bitmap->to_shareable_bitmap());
            });
        }
    }
}

}<|MERGE_RESOLUTION|>--- conflicted
+++ resolved
@@ -1187,19 +1187,11 @@
         auto target_step_index_raw = static_cast<int>(current_step_index) + delta;
 
         // 4. If allSteps[targetStepIndex] does not exist, then abort these steps.
-<<<<<<< HEAD
-        // FIXME: According to WHATWG HTML spec, targetStepIndex must be a valid index.
-        //        We need to check both negative indices (when going back() beyond history start)
-        //        AND out-of-bounds indices (when going forward() beyond history end).
-        //        The spec states: "If allSteps[targetStepIndex] does not exist, then abort these steps."
-        //        This includes both cases where targetStepIndex < 0 OR targetStepIndex >= allSteps.size()
+        // NOTE: We check both negative indices (when going back() beyond history start)
+        //       AND out-of-bounds indices (when going forward() beyond history end).
         if (target_step_index_raw < 0 || target_step_index_raw >= static_cast<int>(all_steps.size())) {
-            return;
-=======
-        if (target_step_index >= all_steps.size()) {
             signal_to_continue_session_history_processing->resolve({});
             return signal_to_continue_session_history_processing;
->>>>>>> 4249b149
         }
 
         auto target_step_index = static_cast<size_t>(target_step_index_raw);
