--- conflicted
+++ resolved
@@ -1183,29 +1183,13 @@
 
 void HTMLMediaElement::on_audio_track_added(Media::Track const& track)
 {
-    dbgln("HTMLMediaElement: process_media_data() called - Starting media data processing");
-    dbgln("HTMLMediaElement: Media data size: {} bytes", m_media_data.size());
-
     auto& realm = this->realm();
 
-<<<<<<< HEAD
-    dbgln("HTMLMediaElement: Attempting to create PlaybackManager from media data");
-    auto playback_manager_result = Media::PlaybackManager::try_create(m_media_data.bytes());
-
-    // -> If the media data cannot be fetched at all, due to network errors, causing the user agent to give up trying to fetch the resource
-    // -> If the media data can be fetched but is found by inspection to be in an unsupported format, or can otherwise not be rendered at all
-    if (playback_manager_result.is_error()) {
-        dbgln("HTMLMediaElement: ERROR - PlaybackManager creation failed: {}", playback_manager_result.error().description());
-
-        // 1. The user agent should cancel the fetching process.
-        m_fetch_controller->stop_fetch();
-=======
     // 1. Create an AudioTrack object to represent the audio track.
     auto audio_track = realm.create<AudioTrack>(realm, *this, track);
 
     // 2. Update the media element's audioTracks attribute's AudioTrackList object with the new AudioTrack object.
     m_audio_tracks->add_track({}, audio_track);
->>>>>>> 4249b149
 
     // 3. Let enable be unknown.
     auto enable = TriState::Unknown;
@@ -1222,18 +1206,6 @@
         }
     }
 
-<<<<<<< HEAD
-    dbgln("HTMLMediaElement: SUCCESS - PlaybackManager created successfully");
-
-    // NOTE: The spec is unclear on whether the following media resource track conditions should trigger multiple
-    //       times on one media resource, but it is implied to be possible by the start of the "Media elements"
-    //       section, where it says that a "media resource can have multiple audio and video tracks."
-    //       https://html.spec.whatwg.org/multipage/media.html#media-elements
-    //       Therefore, we enumerate all the available tracks into our VideoTrackList and AudioTrackList.
-
-    m_playback_manager = playback_manager_result.release_value();
-    dbgln("HTMLMediaElement: PlaybackManager assigned to m_playback_manager");
-=======
     // 5. If enable is still unknown, then, if the media element does not yet have an enabled audio track, then set enable to true, otherwise,
     //    set enable to false.
     if (enable == TriState::Unknown)
@@ -1242,7 +1214,6 @@
     // 6. If enable is true, then enable this audio track, otherwise, do not enable this audio track.
     if (enable == TriState::True)
         audio_track->set_enabled(true);
->>>>>>> 4249b149
 
     // NB: According to https://dev.w3.org/html5/html-sourcing-inband-tracks/, kind should be set according to format, and the following criteria within
     //     the specified formats.
@@ -1346,12 +1317,7 @@
     }
 
     // 6. Set the readyState attribute to HAVE_METADATA.
-    dbgln("HTMLMediaElement: About to call set_ready_state(ReadyState::HaveMetadata)");
-    dbgln("HTMLMediaElement: Current ready state: {}, network state: {}", (int)m_ready_state, (int)m_network_state);
     set_ready_state(ReadyState::HaveMetadata);
-<<<<<<< HEAD
-    dbgln("HTMLMediaElement: set_ready_state(ReadyState::HaveMetadata) completed");
-=======
     // NOTE: The spec does not say exactly when to update the readyState attribute. Rather, it describes what
     //       each step requires, and leaves it up to the user agent to determine when those requirements are
     //       reached: https://html.spec.whatwg.org/multipage/media.html#ready-states
@@ -1361,7 +1327,6 @@
     //       to change if we fetch or process the media data in smaller chunks.
     if (m_ready_state == ReadyState::HaveMetadata)
         set_ready_state(ReadyState::HaveEnoughData);
->>>>>>> 4249b149
 
     // 7. Let jumped be false.
     [[maybe_unused]] auto jumped = false;
