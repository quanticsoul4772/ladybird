/*
 * Copyright (c) 2024-2025, Aliaksandr Kalenik <kalenik.aliaksandr@gmail.com>
 * Copyright (c) 2024-2025, Luke Wilde <luke@ladybird.org>
 * Copyright (c) 2025, Jelle Raaijmakers <jelle@ladybird.org>
 *
 * SPDX-License-Identifier: BSD-2-Clause
 */

#define GL_GLEXT_PROTOTYPES 1

#include <GLES3/gl3.h>
extern "C" {
#include <GLES2/gl2ext.h>
#include <GLES2/gl2ext_angle.h>
}

#include <LibJS/Runtime/Array.h>
#include <LibJS/Runtime/ArrayBuffer.h>
#include <LibJS/Runtime/TypedArray.h>
#include <LibWeb/DOM/Document.h>
#include <LibWeb/HTML/HTMLCanvasElement.h>
#include <LibWeb/Page/Page.h>
#include <LibWeb/WebGL/OpenGLContext.h>
#include <LibWeb/WebGL/WebGL2RenderingContextImpl.h>
#include <LibWeb/WebGL/WebGLActiveInfo.h>
#include <LibWeb/WebGL/WebGLBuffer.h>
#include <LibWeb/WebGL/WebGLFramebuffer.h>
#include <LibWeb/WebGL/WebGLProgram.h>
#include <LibWeb/WebGL/WebGLQuery.h>
#include <LibWeb/WebGL/WebGLRenderbuffer.h>
#include <LibWeb/WebGL/WebGLSampler.h>
#include <LibWeb/WebGL/WebGLShader.h>
#include <LibWeb/WebGL/WebGLShaderPrecisionFormat.h>
#include <LibWeb/WebGL/WebGLSync.h>
#include <LibWeb/WebGL/WebGLTexture.h>
#include <LibWeb/WebGL/WebGLTransformFeedback.h>
#include <LibWeb/WebGL/WebGLUniformLocation.h>
#include <LibWeb/WebGL/WebGLVertexArrayObject.h>
#include <LibWeb/WebIDL/Buffers.h>

namespace Web::WebGL {

WebGL2RenderingContextImpl::WebGL2RenderingContextImpl(JS::Realm& realm, NonnullOwnPtr<OpenGLContext> context)
    : WebGLRenderingContextImpl(realm, move(context))
{
}

void WebGL2RenderingContextImpl::copy_buffer_sub_data(WebIDL::UnsignedLong read_target, WebIDL::UnsignedLong write_target, WebIDL::LongLong read_offset, WebIDL::LongLong write_offset, WebIDL::LongLong size)
{
    m_context->make_current();
    glCopyBufferSubData(read_target, write_target, read_offset, write_offset, size);
}

// https://registry.khronos.org/webgl/specs/latest/2.0/#3.7.3
void WebGL2RenderingContextImpl::get_buffer_sub_data(WebIDL::UnsignedLong target, WebIDL::LongLong src_byte_offset,
    GC::Root<WebIDL::ArrayBufferView> dst_buffer, WebIDL::UnsignedLongLong dst_offset, WebIDL::UnsignedLong length)
{
    // If dstBuffer is a DataView, let elementSize be 1; otherwise, let elementSize be dstBuffer.BYTES_PER_ELEMENT.
    size_t element_size = dst_buffer->element_size();

    // If length is 0:
    size_t copy_length;
    if (length == 0) {
        // If dstBuffer is a DataView, let copyLength be dstBuffer.byteLength - dstOffset; the typed elements in the
        // text below are bytes. Otherwise, let copyLength be dstBuffer.length - dstOffset.
        copy_length = dst_buffer->byte_length() / element_size - dst_offset;
    }

    // Otherwise, let copyLength be length.
    else {
        copy_length = length;
    }

    // If copyLength is 0, no data is written to dstBuffer, but this does not cause a GL error to be generated.
    if (copy_length == 0)
        return;

    // If dstOffset is greater than dstBuffer.length (or dstBuffer.byteLength in the case of DataView), generates an
    // INVALID_VALUE error.
    size_t dst_offset_in_bytes = dst_offset * element_size;
    if (dst_offset_in_bytes > dst_buffer->byte_length()) {
        set_error(GL_INVALID_VALUE);
        return;
    }

    // If dstOffset + copyLength is greater than dstBuffer.length (or dstBuffer.byteLength in the case of DataView),
    // generates an INVALID_VALUE error.
    size_t copy_bytes = copy_length * element_size;
    if (dst_offset_in_bytes + copy_bytes > dst_buffer->byte_length()) {
        set_error(GL_INVALID_VALUE);
        return;
    }

    // If copyLength is greater than zero, copy copyLength typed elements (each of size elementSize) from buf into
    // dstBuffer, reading buf starting at byte index srcByteOffset and writing into dstBuffer starting at element
    // index dstOffset.
    auto* buffer_data = glMapBufferRange(target, src_byte_offset, copy_bytes, GL_MAP_READ_BIT);
    if (!buffer_data)
        return;

    dst_buffer->write({ buffer_data, copy_bytes }, dst_offset_in_bytes);

    glUnmapBuffer(target);
}

void WebGL2RenderingContextImpl::blit_framebuffer(WebIDL::Long src_x0, WebIDL::Long src_y0, WebIDL::Long src_x1, WebIDL::Long src_y1, WebIDL::Long dst_x0, WebIDL::Long dst_y0, WebIDL::Long dst_x1, WebIDL::Long dst_y1, WebIDL::UnsignedLong mask, WebIDL::UnsignedLong filter)
{
    m_context->make_current();
    m_context->notify_content_will_change();
    needs_to_present();
    glBlitFramebuffer(src_x0, src_y0, src_x1, src_y1, dst_x0, dst_y0, dst_x1, dst_y1, mask, filter);
}

void WebGL2RenderingContextImpl::framebuffer_texture_layer(WebIDL::UnsignedLong target, WebIDL::UnsignedLong attachment, GC::Root<WebGLTexture> texture, WebIDL::Long level, WebIDL::Long layer)
{
    m_context->make_current();

    GLuint texture_handle = 0;
    if (texture) {
        auto handle_or_error = texture->handle(this);
        if (handle_or_error.is_error()) {
            set_error(GL_INVALID_OPERATION);
            return;
        }
        texture_handle = handle_or_error.release_value();
    }

    glFramebufferTextureLayer(target, attachment, texture_handle, level, layer);
}

void WebGL2RenderingContextImpl::invalidate_framebuffer(WebIDL::UnsignedLong target, Vector<WebIDL::UnsignedLong> attachments)
{
    m_context->make_current();
    m_context->notify_content_will_change();

    glInvalidateFramebuffer(target, attachments.size(), attachments.data());
    needs_to_present();
}

void WebGL2RenderingContextImpl::invalidate_sub_framebuffer(WebIDL::UnsignedLong target, Vector<WebIDL::UnsignedLong> attachments, WebIDL::Long x, WebIDL::Long y, WebIDL::Long width, WebIDL::Long height)
{
    m_context->make_current();
    m_context->notify_content_will_change();

    glInvalidateSubFramebuffer(target, attachments.size(), attachments.data(), x, y, width, height);
    needs_to_present();
}

void WebGL2RenderingContextImpl::read_buffer(WebIDL::UnsignedLong src)
{
    m_context->make_current();
    glReadBuffer(src);
}

JS::Value WebGL2RenderingContextImpl::get_internalformat_parameter(WebIDL::UnsignedLong target, WebIDL::UnsignedLong internalformat, WebIDL::UnsignedLong pname)
{
    m_context->make_current();

    switch (pname) {
    case GL_SAMPLES: {
        GLint num_sample_counts { 0 };
        glGetInternalformativRobustANGLE(target, internalformat, GL_NUM_SAMPLE_COUNTS, 1, nullptr, &num_sample_counts);
        size_t buffer_size = num_sample_counts * sizeof(GLint);
        auto samples_buffer = MUST(ByteBuffer::create_zeroed(buffer_size));
        glGetInternalformativRobustANGLE(target, internalformat, GL_SAMPLES, buffer_size, nullptr, reinterpret_cast<GLint*>(samples_buffer.data()));
        auto array_buffer = JS::ArrayBuffer::create(m_realm, move(samples_buffer));
        return JS::Int32Array::create(m_realm, num_sample_counts, array_buffer);
    }
    default:
        dbgln("Unknown WebGL internal format parameter name: {:x}", pname);
        set_error(GL_INVALID_ENUM);
        return JS::js_null();
    }
}

void WebGL2RenderingContextImpl::renderbuffer_storage_multisample(WebIDL::UnsignedLong target, WebIDL::Long samples, WebIDL::UnsignedLong internalformat, WebIDL::Long width, WebIDL::Long height)
{
    m_context->make_current();
    glRenderbufferStorageMultisample(target, samples, internalformat, width, height);
}

void WebGL2RenderingContextImpl::tex_storage2d(WebIDL::UnsignedLong target, WebIDL::Long levels, WebIDL::UnsignedLong internalformat, WebIDL::Long width, WebIDL::Long height)
{
    m_context->make_current();

    glTexStorage2D(target, levels, internalformat, width, height);
}

void WebGL2RenderingContextImpl::tex_storage3d(WebIDL::UnsignedLong target, WebIDL::Long levels, WebIDL::UnsignedLong internalformat, WebIDL::Long width, WebIDL::Long height, WebIDL::Long depth)
{
    m_context->make_current();
    glTexStorage3D(target, levels, internalformat, width, height, depth);
}

void WebGL2RenderingContextImpl::tex_image3d(WebIDL::UnsignedLong target, WebIDL::Long level, WebIDL::Long internalformat, WebIDL::Long width, WebIDL::Long height, WebIDL::Long depth, WebIDL::Long border, WebIDL::UnsignedLong format, WebIDL::UnsignedLong type, GC::Root<WebIDL::ArrayBufferView> src_data)
{
    m_context->make_current();

    ReadonlyBytes src_data_span;
    if (src_data) {
        src_data_span = SET_ERROR_VALUE_IF_ERROR(get_offset_span<u8 const>(*src_data, /* src_offset= */ 0), GL_INVALID_OPERATION);
    }

    glTexImage3DRobustANGLE(target, level, internalformat, width, height, depth, border, format, type, src_data_span.size(), src_data_span.data());
}

void WebGL2RenderingContextImpl::tex_image3d(WebIDL::UnsignedLong target, WebIDL::Long level, WebIDL::Long internalformat, WebIDL::Long width, WebIDL::Long height, WebIDL::Long depth, WebIDL::Long border, WebIDL::UnsignedLong format, WebIDL::UnsignedLong type, GC::Root<WebIDL::ArrayBufferView> src_data, WebIDL::UnsignedLongLong src_offset)
{
    m_context->make_current();

    ReadonlyBytes src_data_span;
    if (src_data) {
        src_data_span = SET_ERROR_VALUE_IF_ERROR(get_offset_span<u8 const>(*src_data, src_offset), GL_INVALID_OPERATION);
    }

    glTexImage3DRobustANGLE(target, level, internalformat, width, height, depth, border, format, type, src_data_span.size(), src_data_span.data());
}

void WebGL2RenderingContextImpl::tex_sub_image3d(WebIDL::UnsignedLong target, WebIDL::Long level, WebIDL::Long xoffset, WebIDL::Long yoffset, WebIDL::Long zoffset, WebIDL::Long width, WebIDL::Long height, WebIDL::Long depth, WebIDL::UnsignedLong format, WebIDL::UnsignedLong type, GC::Root<WebIDL::ArrayBufferView> src_data, WebIDL::UnsignedLongLong src_offset)
{
    m_context->make_current();

    ReadonlyBytes src_data_span;
    if (src_data) {
        src_data_span = SET_ERROR_VALUE_IF_ERROR(get_offset_span<u8 const>(*src_data, src_offset), GL_INVALID_OPERATION);
    }

    glTexSubImage3DRobustANGLE(target, level, xoffset, yoffset, zoffset, width, height, depth, format, type, src_data_span.size(), src_data_span.data());
}

void WebGL2RenderingContextImpl::uniform1ui(GC::Root<WebGLUniformLocation> location, WebIDL::UnsignedLong v0)
{
    m_context->make_current();
    glUniform1ui(location ? location->handle() : 0, v0);
}

void WebGL2RenderingContextImpl::uniform2ui(GC::Root<WebGLUniformLocation> location, WebIDL::UnsignedLong v0, WebIDL::UnsignedLong v1)
{
    m_context->make_current();
    glUniform2ui(location ? location->handle() : 0, v0, v1);
}

void WebGL2RenderingContextImpl::uniform3ui(GC::Root<WebGLUniformLocation> location, WebIDL::UnsignedLong v0, WebIDL::UnsignedLong v1, WebIDL::UnsignedLong v2)
{
    m_context->make_current();
    glUniform3ui(location ? location->handle() : 0, v0, v1, v2);
}

void WebGL2RenderingContextImpl::uniform4ui(GC::Root<WebGLUniformLocation> location, WebIDL::UnsignedLong v0, WebIDL::UnsignedLong v1, WebIDL::UnsignedLong v2, WebIDL::UnsignedLong v3)
{
    m_context->make_current();
    glUniform4ui(location ? location->handle() : 0, v0, v1, v2, v3);
}

void WebGL2RenderingContextImpl::uniform1uiv(GC::Root<WebGLUniformLocation> location, Uint32List values, WebIDL::UnsignedLongLong src_offset, WebIDL::UnsignedLong src_length)
{
    m_context->make_current();

    if (!location)
        return;

    auto span = SET_ERROR_VALUE_IF_ERROR(span_from_uint32_list(values, src_offset, src_length), GL_INVALID_VALUE);
    glUniform1uiv(location->handle(), span.size(), span.data());
}

void WebGL2RenderingContextImpl::uniform2uiv(GC::Root<WebGLUniformLocation> location, Uint32List values, WebIDL::UnsignedLongLong src_offset, WebIDL::UnsignedLong src_length)
{
    m_context->make_current();

    if (!location)
        return;

    auto span = SET_ERROR_VALUE_IF_ERROR(span_from_uint32_list(values, src_offset, src_length), GL_INVALID_VALUE);
    if (span.size() % 2 != 0) [[unlikely]] {
        set_error(GL_INVALID_VALUE);
        return;
    }
    glUniform2uiv(location->handle(), span.size() / 2, span.data());
}

void WebGL2RenderingContextImpl::uniform3uiv(GC::Root<WebGLUniformLocation> location, Uint32List values, WebIDL::UnsignedLongLong src_offset, WebIDL::UnsignedLong src_length)
{
    m_context->make_current();

    if (!location)
        return;

    auto span = SET_ERROR_VALUE_IF_ERROR(span_from_uint32_list(values, src_offset, src_length), GL_INVALID_VALUE);
    if (span.size() % 3 != 0) [[unlikely]] {
        set_error(GL_INVALID_VALUE);
        return;
    }
    glUniform3uiv(location->handle(), span.size() / 3, span.data());
}

void WebGL2RenderingContextImpl::uniform4uiv(GC::Root<WebGLUniformLocation> location, Uint32List values, WebIDL::UnsignedLongLong src_offset, WebIDL::UnsignedLong src_length)
{
    m_context->make_current();

    if (!location)
        return;

    auto span = SET_ERROR_VALUE_IF_ERROR(span_from_uint32_list(values, src_offset, src_length), GL_INVALID_VALUE);
    if (span.size() % 4 != 0) [[unlikely]] {
        set_error(GL_INVALID_VALUE);
        return;
    }
    glUniform4uiv(location->handle(), span.size() / 4, span.data());
}

void WebGL2RenderingContextImpl::uniform_matrix3x2fv(GC::Root<WebGLUniformLocation> location, bool transpose, Float32List data, WebIDL::UnsignedLongLong src_offset, WebIDL::UnsignedLong src_length)
{
    m_context->make_current();

    if (!location)
        return;

    constexpr auto matrix_size = 3 * 2;
    auto span = SET_ERROR_VALUE_IF_ERROR(span_from_float32_list(data, src_offset, src_length), GL_INVALID_VALUE);
    if (span.size() % matrix_size != 0) [[unlikely]] {
        set_error(GL_INVALID_VALUE);
        return;
    }
    glUniformMatrix3x2fv(location->handle(), span.size() / matrix_size, transpose, span.data());
}

void WebGL2RenderingContextImpl::uniform_matrix4x2fv(GC::Root<WebGLUniformLocation> location, bool transpose, Float32List data, WebIDL::UnsignedLongLong src_offset, WebIDL::UnsignedLong src_length)
{
    m_context->make_current();

    if (!location)
        return;

    constexpr auto matrix_size = 4 * 2;
    auto span = SET_ERROR_VALUE_IF_ERROR(span_from_float32_list(data, src_offset, src_length), GL_INVALID_VALUE);
    if (span.size() % matrix_size != 0) [[unlikely]] {
        set_error(GL_INVALID_VALUE);
        return;
    }
    glUniformMatrix4x2fv(location->handle(), span.size() / matrix_size, transpose, span.data());
}

void WebGL2RenderingContextImpl::uniform_matrix2x3fv(GC::Root<WebGLUniformLocation> location, bool transpose, Float32List data, WebIDL::UnsignedLongLong src_offset, WebIDL::UnsignedLong src_length)
{
    m_context->make_current();

    if (!location)
        return;

    constexpr auto matrix_size = 2 * 3;
    auto span = SET_ERROR_VALUE_IF_ERROR(span_from_float32_list(data, src_offset, src_length), GL_INVALID_VALUE);
    if (span.size() % matrix_size != 0) [[unlikely]] {
        set_error(GL_INVALID_VALUE);
        return;
    }
    glUniformMatrix2x3fv(location->handle(), span.size() / matrix_size, transpose, span.data());
}

void WebGL2RenderingContextImpl::uniform_matrix4x3fv(GC::Root<WebGLUniformLocation> location, bool transpose, Float32List data, WebIDL::UnsignedLongLong src_offset, WebIDL::UnsignedLong src_length)
{
    m_context->make_current();

    if (!location)
        return;

    constexpr auto matrix_size = 4 * 3;
    auto span = SET_ERROR_VALUE_IF_ERROR(span_from_float32_list(data, src_offset, src_length), GL_INVALID_VALUE);
    if (span.size() % matrix_size != 0) [[unlikely]] {
        set_error(GL_INVALID_VALUE);
        return;
    }
    glUniformMatrix4x3fv(location->handle(), span.size() / matrix_size, transpose, span.data());
}

void WebGL2RenderingContextImpl::uniform_matrix2x4fv(GC::Root<WebGLUniformLocation> location, bool transpose, Float32List data, WebIDL::UnsignedLongLong src_offset, WebIDL::UnsignedLong src_length)
{
    m_context->make_current();

    if (!location)
        return;

    constexpr auto matrix_size = 2 * 4;
    auto span = SET_ERROR_VALUE_IF_ERROR(span_from_float32_list(data, src_offset, src_length), GL_INVALID_VALUE);
    if (span.size() % matrix_size != 0) [[unlikely]] {
        set_error(GL_INVALID_VALUE);
        return;
    }
    glUniformMatrix2x4fv(location->handle(), span.size() / matrix_size, transpose, span.data());
}

void WebGL2RenderingContextImpl::uniform_matrix3x4fv(GC::Root<WebGLUniformLocation> location, bool transpose, Float32List data, WebIDL::UnsignedLongLong src_offset, WebIDL::UnsignedLong src_length)
{
    m_context->make_current();

    if (!location)
        return;

    constexpr auto matrix_size = 3 * 4;
    auto span = SET_ERROR_VALUE_IF_ERROR(span_from_float32_list(data, src_offset, src_length), GL_INVALID_VALUE);
    if (span.size() % matrix_size != 0) [[unlikely]] {
        set_error(GL_INVALID_VALUE);
        return;
    }
    glUniformMatrix3x4fv(location->handle(), span.size() / matrix_size, transpose, span.data());
}

void WebGL2RenderingContextImpl::vertex_attrib_i4i(WebIDL::UnsignedLong index, WebIDL::Long x, WebIDL::Long y, WebIDL::Long z, WebIDL::Long w)
{
    m_context->make_current();
    glVertexAttribI4i(index, x, y, z, w);
}

void WebGL2RenderingContextImpl::vertex_attrib_i4iv(WebIDL::UnsignedLong index, Int32List values)
{
    m_context->make_current();
    auto span = MUST(span_from_int32_list(values, /* src_offset= */ 0));
    if (span.size() < 4) [[unlikely]] {
        set_error(GL_INVALID_VALUE);
        return;
    }
    glVertexAttribI4iv(index, span.data());
}

void WebGL2RenderingContextImpl::vertex_attrib_i4ui(WebIDL::UnsignedLong index, WebIDL::UnsignedLong x, WebIDL::UnsignedLong y, WebIDL::UnsignedLong z, WebIDL::UnsignedLong w)
{
    m_context->make_current();
    glVertexAttribI4ui(index, x, y, z, w);
}

void WebGL2RenderingContextImpl::vertex_attrib_i4uiv(WebIDL::UnsignedLong index, Uint32List values)
{
    m_context->make_current();
    auto span = MUST(span_from_uint32_list(values, /* src_offset= */ 0));
    if (span.size() < 4) [[unlikely]] {
        set_error(GL_INVALID_VALUE);
        return;
    }
    glVertexAttribI4uiv(index, span.data());
}

void WebGL2RenderingContextImpl::vertex_attrib_i_pointer(WebIDL::UnsignedLong index, WebIDL::Long size, WebIDL::UnsignedLong type, WebIDL::Long stride, WebIDL::LongLong offset)
{
    m_context->make_current();

    glVertexAttribIPointer(index, size, type, stride, reinterpret_cast<void*>(offset));
}

void WebGL2RenderingContextImpl::vertex_attrib_divisor(WebIDL::UnsignedLong index, WebIDL::UnsignedLong divisor)
{
    m_context->make_current();
    glVertexAttribDivisor(index, divisor);
}

void WebGL2RenderingContextImpl::draw_arrays_instanced(WebIDL::UnsignedLong mode, WebIDL::Long first, WebIDL::Long count, WebIDL::Long instance_count)
{
    m_context->make_current();
    m_context->notify_content_will_change();
    needs_to_present();
    glDrawArraysInstanced(mode, first, count, instance_count);
}

void WebGL2RenderingContextImpl::draw_elements_instanced(WebIDL::UnsignedLong mode, WebIDL::Long count, WebIDL::UnsignedLong type, WebIDL::LongLong offset, WebIDL::Long instance_count)
{
    m_context->make_current();
    m_context->notify_content_will_change();

    glDrawElementsInstanced(mode, count, type, reinterpret_cast<void*>(offset), instance_count);
    needs_to_present();
}

void WebGL2RenderingContextImpl::draw_range_elements(WebIDL::UnsignedLong mode, WebIDL::UnsignedLong start, WebIDL::UnsignedLong end, WebIDL::Long count, WebIDL::UnsignedLong type, WebIDL::LongLong offset)
{
    m_context->make_current();
    m_context->notify_content_will_change();
    needs_to_present();
    glDrawRangeElements(mode, start, end, count, type, reinterpret_cast<void*>(offset));
}

void WebGL2RenderingContextImpl::draw_buffers(Vector<WebIDL::UnsignedLong> buffers)
{
    m_context->make_current();

    glDrawBuffers(buffers.size(), buffers.data());
}

void WebGL2RenderingContextImpl::clear_bufferfv(WebIDL::UnsignedLong buffer, WebIDL::Long drawbuffer, Float32List values, WebIDL::UnsignedLongLong src_offset)
{
    m_context->make_current();
    m_context->notify_content_will_change();

    auto span = SET_ERROR_VALUE_IF_ERROR(span_from_float32_list(values, src_offset), GL_INVALID_VALUE);

    switch (buffer) {
    case GL_COLOR:
        if (span.size() < 4) {
            set_error(GL_INVALID_VALUE);
            return;
        }
        break;
    case GL_DEPTH:
    case GL_STENCIL:
        if (span.size() < 1) {
            set_error(GL_INVALID_VALUE);
            return;
        }
        break;
    default:
        dbgln("Unknown WebGL buffer target for buffer clearing: 0x{:04x}", buffer);
        set_error(GL_INVALID_ENUM);
        return;
    }

    glClearBufferfv(buffer, drawbuffer, span.data());
    needs_to_present();
}

void WebGL2RenderingContextImpl::clear_bufferiv(WebIDL::UnsignedLong buffer, WebIDL::Long drawbuffer, Int32List values, WebIDL::UnsignedLongLong src_offset)
{
    m_context->make_current();
    m_context->notify_content_will_change();

    auto span = SET_ERROR_VALUE_IF_ERROR(span_from_int32_list(values, src_offset), GL_INVALID_VALUE);

    switch (buffer) {
    case GL_COLOR:
        if (span.size() < 4) {
            set_error(GL_INVALID_VALUE);
            return;
        }
        break;
    case GL_DEPTH:
    case GL_STENCIL:
        if (span.size() < 1) {
            set_error(GL_INVALID_VALUE);
            return;
        }
        break;
    default:
        dbgln("Unknown WebGL buffer target for buffer clearing: 0x{:04x}", buffer);
        set_error(GL_INVALID_ENUM);
        return;
    }

    glClearBufferiv(buffer, drawbuffer, span.data());
    needs_to_present();
}

void WebGL2RenderingContextImpl::clear_bufferuiv(WebIDL::UnsignedLong buffer, WebIDL::Long drawbuffer, Uint32List values, WebIDL::UnsignedLongLong src_offset)
{
    m_context->make_current();
    m_context->notify_content_will_change();

    auto span = SET_ERROR_VALUE_IF_ERROR(span_from_uint32_list(values, src_offset), GL_INVALID_VALUE);
    switch (buffer) {
    case GL_COLOR:
        if (span.size() < 4) {
            set_error(GL_INVALID_VALUE);
            return;
        }
        break;
    case GL_DEPTH:
    case GL_STENCIL:
        if (span.size() < 1) {
            set_error(GL_INVALID_VALUE);
            return;
        }
        break;
    default:
        dbgln("Unknown WebGL buffer target for buffer clearing: 0x{:04x}", buffer);
        set_error(GL_INVALID_ENUM);
        return;
    }

    glClearBufferuiv(buffer, drawbuffer, span.data());
    needs_to_present();
}

void WebGL2RenderingContextImpl::clear_bufferfi(WebIDL::UnsignedLong buffer, WebIDL::Long drawbuffer, float depth, WebIDL::Long stencil)
{
    m_context->make_current();
    m_context->notify_content_will_change();
    needs_to_present();
    glClearBufferfi(buffer, drawbuffer, depth, stencil);
}

GC::Root<WebGLQuery> WebGL2RenderingContextImpl::create_query()
{
    m_context->make_current();

    GLuint handle = 0;
    glGenQueries(1, &handle);
    return WebGLQuery::create(m_realm, *this, handle);
}

void WebGL2RenderingContextImpl::delete_query(GC::Root<WebGLQuery> query)
{
    m_context->make_current();

    GLuint query_handle = 0;
    if (query) {
        auto handle_or_error = query->handle(this);
        if (handle_or_error.is_error()) {
            set_error(GL_INVALID_OPERATION);
            return;
        }
        query_handle = handle_or_error.release_value();
    }

    glDeleteQueries(1, &query_handle);
}

void WebGL2RenderingContextImpl::begin_query(WebIDL::UnsignedLong target, GC::Root<WebGLQuery> query)
{
    m_context->make_current();

    GLuint query_handle = 0;
    if (query) {
        auto handle_or_error = query->handle(this);
        if (handle_or_error.is_error()) {
            set_error(GL_INVALID_OPERATION);
            return;
        }
        query_handle = handle_or_error.release_value();
    }

    glBeginQuery(target, query_handle);
}

void WebGL2RenderingContextImpl::end_query(WebIDL::UnsignedLong target)
{
    m_context->make_current();
    glEndQuery(target);
}

JS::Value WebGL2RenderingContextImpl::get_query_parameter(GC::Root<WebGLQuery> query, WebIDL::UnsignedLong pname)
{
    m_context->make_current();

    GLuint query_handle = 0;
    if (query) {
        auto handle_or_error = query->handle(this);
        if (handle_or_error.is_error()) {
            set_error(GL_INVALID_OPERATION);
            return JS::js_null();
        }
        query_handle = handle_or_error.release_value();
    }

    GLuint result { 0 };
    glGetQueryObjectuivRobustANGLE(query_handle, pname, 1, nullptr, &result);

    switch (pname) {
    case GL_QUERY_RESULT:
        return JS::Value(result);
    case GL_QUERY_RESULT_AVAILABLE:
        return JS::Value(result == GL_TRUE);
    default:
        return JS::js_null();
    }
}

GC::Root<WebGLSampler> WebGL2RenderingContextImpl::create_sampler()
{
    m_context->make_current();

    GLuint handle = 0;
    glGenSamplers(1, &handle);
    return WebGLSampler::create(m_realm, *this, handle);
}

void WebGL2RenderingContextImpl::delete_sampler(GC::Root<WebGLSampler> sampler)
{
    m_context->make_current();

    GLuint sampler_handle = 0;
    if (sampler) {
        auto handle_or_error = sampler->handle(this);
        if (handle_or_error.is_error()) {
            set_error(GL_INVALID_OPERATION);
            return;
        }
        sampler_handle = handle_or_error.release_value();
    }

    glDeleteSamplers(1, &sampler_handle);
}

void WebGL2RenderingContextImpl::bind_sampler(WebIDL::UnsignedLong unit, GC::Root<WebGLSampler> sampler)
{
    m_context->make_current();

    auto sampler_handle = 0;
    if (sampler) {
        auto handle_or_error = sampler->handle(this);
        if (handle_or_error.is_error()) {
            set_error(GL_INVALID_OPERATION);
            return;
        }
        sampler_handle = handle_or_error.release_value();
    }
    glBindSampler(unit, sampler_handle);
}

void WebGL2RenderingContextImpl::sampler_parameteri(GC::Root<WebGLSampler> sampler, WebIDL::UnsignedLong pname, WebIDL::Long param)
{
    m_context->make_current();

    GLuint sampler_handle = 0;
    if (sampler) {
        auto handle_or_error = sampler->handle(this);
        if (handle_or_error.is_error()) {
            set_error(GL_INVALID_OPERATION);
            return;
        }
        sampler_handle = handle_or_error.release_value();
    }

    switch (pname) {
    case GL_TEXTURE_COMPARE_FUNC:
    case GL_TEXTURE_COMPARE_MODE:
    case GL_TEXTURE_MAG_FILTER:
    case GL_TEXTURE_MAX_LOD:
    case GL_TEXTURE_MIN_FILTER:
    case GL_TEXTURE_MIN_LOD:
    case GL_TEXTURE_WRAP_R:
    case GL_TEXTURE_WRAP_S:
    case GL_TEXTURE_WRAP_T:
        break;
    case GL_TEXTURE_MAX_ANISOTROPY_EXT: {
        if (ext_texture_filter_anisotropic_extension_enabled())
            break;

        set_error(GL_INVALID_ENUM);
        return;
    }
    default:
        dbgln("Unknown WebGL sampler parameter name: 0x{:04x}", pname);
        set_error(GL_INVALID_ENUM);
        return;
    }
    glSamplerParameteri(sampler_handle, pname, param);
}

void WebGL2RenderingContextImpl::sampler_parameterf(GC::Root<WebGLSampler> sampler, WebIDL::UnsignedLong pname, float param)
{
    m_context->make_current();

    GLuint sampler_handle = 0;
    if (sampler) {
        auto handle_or_error = sampler->handle(this);
        if (handle_or_error.is_error()) {
            set_error(GL_INVALID_OPERATION);
            return;
        }
        sampler_handle = handle_or_error.release_value();
    }

    switch (pname) {
    case GL_TEXTURE_COMPARE_FUNC:
    case GL_TEXTURE_COMPARE_MODE:
    case GL_TEXTURE_MAG_FILTER:
    case GL_TEXTURE_MAX_LOD:
    case GL_TEXTURE_MIN_FILTER:
    case GL_TEXTURE_MIN_LOD:
    case GL_TEXTURE_WRAP_R:
    case GL_TEXTURE_WRAP_S:
    case GL_TEXTURE_WRAP_T:
        break;
    case GL_TEXTURE_MAX_ANISOTROPY_EXT: {
        if (ext_texture_filter_anisotropic_extension_enabled())
            break;

        set_error(GL_INVALID_ENUM);
        return;
    }
    default:
        dbgln("Unknown WebGL sampler parameter name: 0x{:04x}", pname);
        set_error(GL_INVALID_ENUM);
        return;
    }
    glSamplerParameterf(sampler_handle, pname, param);
}

GC::Root<WebGLSync> WebGL2RenderingContextImpl::fence_sync(WebIDL::UnsignedLong condition, WebIDL::UnsignedLong flags)
{
    m_context->make_current();

    GLsync handle = glFenceSync(condition, flags);
    return WebGLSync::create(m_realm, *this, handle);
}

void WebGL2RenderingContextImpl::delete_sync(GC::Root<WebGLSync> sync)
{
    m_context->make_current();

    GLsync sync_handle = nullptr;
    if (sync) {
        auto handle_or_error = sync->sync_handle(this);
        if (handle_or_error.is_error()) {
            set_error(GL_INVALID_OPERATION);
            return;
        }
        sync_handle = static_cast<GLsync>(handle_or_error.release_value());
    }

    glDeleteSync(sync_handle);
}

WebIDL::UnsignedLong WebGL2RenderingContextImpl::client_wait_sync(GC::Root<WebGLSync> sync, WebIDL::UnsignedLong flags, WebIDL::UnsignedLongLong timeout)
{
    m_context->make_current();

    GLsync sync_handle = nullptr;
    if (sync) {
        auto handle_or_error = sync->sync_handle(this);
        if (handle_or_error.is_error()) {
            set_error(GL_INVALID_OPERATION);
            return GL_WAIT_FAILED;
        }
        sync_handle = static_cast<GLsync>(handle_or_error.release_value());
    }

    return glClientWaitSync(sync_handle, flags, timeout);
}

void WebGL2RenderingContextImpl::wait_sync(GC::Root<WebGLSync> sync, WebIDL::UnsignedLong flags, WebIDL::UnsignedLongLong timeout)
{
    m_context->make_current();

    GLsync sync_handle = nullptr;
    if (sync) {
        auto handle_or_error = sync->sync_handle(this);
        if (handle_or_error.is_error()) {
            set_error(GL_INVALID_OPERATION);
            return;
        }
        sync_handle = static_cast<GLsync>(handle_or_error.release_value());
    }

    glWaitSync(sync_handle, flags, timeout);
}

JS::Value WebGL2RenderingContextImpl::get_sync_parameter(GC::Root<WebGLSync> sync, WebIDL::UnsignedLong pname)
{
    m_context->make_current();

    GLsync sync_handle = nullptr;
    if (sync) {
        auto handle_or_error = sync->sync_handle(this);
        if (handle_or_error.is_error()) {
            set_error(GL_INVALID_OPERATION);
            return JS::js_null();
        }
        sync_handle = static_cast<GLsync>(handle_or_error.release_value());
    }

    GLint result = 0;
    glGetSynciv(sync_handle, pname, 1, nullptr, &result);
    return JS::Value(result);
}

GC::Root<WebGLTransformFeedback> WebGL2RenderingContextImpl::create_transform_feedback()
{
    m_context->make_current();

    GLuint handle = 0;
    glGenTransformFeedbacks(1, &handle);
    return WebGLTransformFeedback::create(m_realm, *this, handle);
}

void WebGL2RenderingContextImpl::delete_transform_feedback(GC::Root<WebGLTransformFeedback> transform_feedback)
{
    m_context->make_current();

    GLuint transform_feedback_handle = 0;
    if (transform_feedback) {
        auto handle_or_error = transform_feedback->handle(this);
        if (handle_or_error.is_error()) {
            set_error(GL_INVALID_OPERATION);
            return;
        }
        transform_feedback_handle = handle_or_error.release_value();
    }

    glDeleteTransformFeedbacks(1, &transform_feedback_handle);
}

void WebGL2RenderingContextImpl::bind_transform_feedback(WebIDL::UnsignedLong target, GC::Root<WebGLTransformFeedback> transform_feedback)
{
    m_context->make_current();

    GLuint transform_feedback_handle = 0;
    if (transform_feedback) {
        auto handle_or_error = transform_feedback->handle(this);
        if (handle_or_error.is_error()) {
            set_error(GL_INVALID_OPERATION);
            return;
        }
        transform_feedback_handle = handle_or_error.release_value();
    }

    glBindTransformFeedback(target, transform_feedback_handle);
}

void WebGL2RenderingContextImpl::begin_transform_feedback(WebIDL::UnsignedLong primitive_mode)
{
    m_context->make_current();
    glBeginTransformFeedback(primitive_mode);
}

void WebGL2RenderingContextImpl::end_transform_feedback()
{
    m_context->make_current();
    glEndTransformFeedback();
}

void WebGL2RenderingContextImpl::transform_feedback_varyings(GC::Root<WebGLProgram> program, Vector<String> const& varyings, WebIDL::UnsignedLong buffer_mode)
{
    m_context->make_current();

    GLuint program_handle = 0;
    if (program) {
        auto handle_or_error = program->handle(this);
        if (handle_or_error.is_error()) {
            set_error(GL_INVALID_OPERATION);
            return;
        }
        program_handle = handle_or_error.release_value();
    }

    Vector<Vector<GLchar>> varying_strings;
    varying_strings.ensure_capacity(varyings.size());
    for (auto const& varying : varyings) {
        varying_strings.unchecked_append(null_terminated_string(varying));
    }

    Vector<GLchar const*> varying_strings_characters;
    varying_strings.ensure_capacity(varying_strings.size());
    for (auto const& varying_string : varying_strings) {
        varying_strings_characters.append(varying_string.data());
    }

    glTransformFeedbackVaryings(program_handle, varying_strings_characters.size(), varying_strings_characters.data(), buffer_mode);
}

void WebGL2RenderingContextImpl::pause_transform_feedback()
{
    m_context->make_current();
    glPauseTransformFeedback();
}

void WebGL2RenderingContextImpl::resume_transform_feedback()
{
    m_context->make_current();
    glResumeTransformFeedback();
}

void WebGL2RenderingContextImpl::bind_buffer_base(WebIDL::UnsignedLong target, WebIDL::UnsignedLong index, GC::Root<WebGLBuffer> buffer)
{
    m_context->make_current();

    auto buffer_handle = 0;
    if (buffer) {
        auto handle_or_error = buffer->handle(this);
        if (handle_or_error.is_error()) {
            set_error(GL_INVALID_OPERATION);
            return;
        }
        buffer_handle = handle_or_error.release_value();
    }
    glBindBufferBase(target, index, buffer_handle);
}

void WebGL2RenderingContextImpl::bind_buffer_range(WebIDL::UnsignedLong target, WebIDL::UnsignedLong index, GC::Root<WebGLBuffer> buffer, WebIDL::LongLong offset, WebIDL::LongLong size)
{
    m_context->make_current();

    auto buffer_handle = 0;
    if (buffer) {
        auto handle_or_error = buffer->handle(this);
        if (handle_or_error.is_error()) {
            set_error(GL_INVALID_OPERATION);
            return;
        }
        buffer_handle = handle_or_error.release_value();
    }
    glBindBufferRange(target, index, buffer_handle, offset, size);
}

JS::Value WebGL2RenderingContextImpl::get_active_uniforms(GC::Root<WebGLProgram> program, Vector<WebIDL::UnsignedLong> uniform_indices, WebIDL::UnsignedLong pname)
{
    m_context->make_current();

    GLuint program_handle = 0;
    if (program) {
        auto handle_or_error = program->handle(this);
        if (handle_or_error.is_error()) {
            set_error(GL_INVALID_OPERATION);
            return {};
        }
        program_handle = handle_or_error.release_value();
    }

    auto params = MUST(ByteBuffer::create_zeroed(uniform_indices.size() * sizeof(GLint)));
    Span<GLint> params_span(reinterpret_cast<GLint*>(params.data()), uniform_indices.size());
    glGetActiveUniformsiv(program_handle, uniform_indices.size(), uniform_indices.data(), pname, params_span.data());

    Vector<JS::Value> params_as_values;
    params_as_values.ensure_capacity(params.size());
    for (GLint param : params_span) {
        switch (pname) {
        case GL_UNIFORM_TYPE:
            params_as_values.unchecked_append(JS::Value(static_cast<GLenum>(param)));
            break;
        case GL_UNIFORM_SIZE:
            params_as_values.unchecked_append(JS::Value(static_cast<GLuint>(param)));
            break;
        case GL_UNIFORM_BLOCK_INDEX:
        case GL_UNIFORM_OFFSET:
        case GL_UNIFORM_ARRAY_STRIDE:
        case GL_UNIFORM_MATRIX_STRIDE:
            params_as_values.unchecked_append(JS::Value(param));
            break;
        case GL_UNIFORM_IS_ROW_MAJOR:
            params_as_values.unchecked_append(JS::Value(param == GL_TRUE));
            break;
        default:
            dbgln("Unknown WebGL uniform parameter name in getActiveUniforms: 0x{:04x}", pname);
            set_error(GL_INVALID_ENUM);
            return JS::js_null();
        }
    }

    return JS::Array::create_from(m_realm, params_as_values);
}

WebIDL::UnsignedLong WebGL2RenderingContextImpl::get_uniform_block_index(GC::Root<WebGLProgram> program, String uniform_block_name)
{
    m_context->make_current();

    auto program_handle = 0;
    if (program) {
        auto handle_or_error = program->handle(this);
        if (handle_or_error.is_error()) {
            set_error(GL_INVALID_OPERATION);
            return -1;
        }
        program_handle = handle_or_error.release_value();
    }

    auto uniform_block_name_null_terminated = null_terminated_string(uniform_block_name);
    return glGetUniformBlockIndex(program_handle, uniform_block_name_null_terminated.data());
}

JS::Value WebGL2RenderingContextImpl::get_active_uniform_block_parameter(GC::Root<WebGLProgram> program, WebIDL::UnsignedLong uniform_block_index, WebIDL::UnsignedLong pname)
{
    m_context->make_current();

    GLuint program_handle = 0;
    if (program) {
        auto handle_or_error = program->handle(this);
        if (handle_or_error.is_error()) {
            set_error(GL_INVALID_OPERATION);
            return JS::js_null();
        }
        program_handle = handle_or_error.release_value();
    }

    switch (pname) {
    case GL_UNIFORM_BLOCK_BINDING:
    case GL_UNIFORM_BLOCK_DATA_SIZE:
    case GL_UNIFORM_BLOCK_ACTIVE_UNIFORMS: {
        GLint result = 0;
        glGetActiveUniformBlockivRobustANGLE(program_handle, uniform_block_index, pname, 1, nullptr, &result);
        return JS::Value(result);
    }
    case GL_UNIFORM_BLOCK_ACTIVE_UNIFORM_INDICES: {
        GLint num_active_uniforms = 0;
        glGetActiveUniformBlockivRobustANGLE(program_handle, uniform_block_index, GL_UNIFORM_BLOCK_ACTIVE_UNIFORMS, sizeof(GLint), nullptr, &num_active_uniforms);
        size_t buffer_size = num_active_uniforms * sizeof(GLint);
        auto active_uniform_indices_buffer = MUST(ByteBuffer::create_zeroed(buffer_size));
        glGetActiveUniformBlockivRobustANGLE(program_handle, uniform_block_index, GL_UNIFORM_BLOCK_ACTIVE_UNIFORM_INDICES, num_active_uniforms, nullptr, reinterpret_cast<GLint*>(active_uniform_indices_buffer.data()));
        auto array_buffer = JS::ArrayBuffer::create(m_realm, move(active_uniform_indices_buffer));
        return JS::Uint32Array::create(m_realm, num_active_uniforms, array_buffer);
    }
    case GL_UNIFORM_BLOCK_REFERENCED_BY_VERTEX_SHADER:
    case GL_UNIFORM_BLOCK_REFERENCED_BY_FRAGMENT_SHADER: {
        GLint result = 0;
        glGetActiveUniformBlockivRobustANGLE(program_handle, uniform_block_index, pname, 1, nullptr, &result);
        return JS::Value(result == GL_TRUE);
    }
    default:
        dbgln("Unknown WebGL active uniform block parameter name: {:x}", pname);
        set_error(GL_INVALID_ENUM);
        return JS::js_null();
    }
}

Optional<String> WebGL2RenderingContextImpl::get_active_uniform_block_name(GC::Root<WebGLProgram> program, WebIDL::UnsignedLong uniform_block_index)
{
    m_context->make_current();

    GLuint program_handle = 0;
    if (program) {
        auto handle_or_error = program->handle(this);
        if (handle_or_error.is_error()) {
            set_error(GL_INVALID_OPERATION);
            return OptionalNone {};
        }
        program_handle = handle_or_error.release_value();
    }

    GLint uniform_block_name_length = 0;
    glGetActiveUniformBlockivRobustANGLE(program_handle, uniform_block_index, GL_UNIFORM_BLOCK_NAME_LENGTH, 1, nullptr, &uniform_block_name_length);
    Vector<GLchar> uniform_block_name;
    uniform_block_name.resize(uniform_block_name_length);
    if (!uniform_block_name_length)
        return String {};
    glGetActiveUniformBlockName(program_handle, uniform_block_index, uniform_block_name_length, nullptr, uniform_block_name.data());
    return String::from_utf8_without_validation(ReadonlyBytes { uniform_block_name.data(), static_cast<size_t>(uniform_block_name_length - 1) });
}

void WebGL2RenderingContextImpl::uniform_block_binding(GC::Root<WebGLProgram> program, WebIDL::UnsignedLong uniform_block_index, WebIDL::UnsignedLong uniform_block_binding)
{
    m_context->make_current();

    auto program_handle = 0;
    if (program) {
        auto handle_or_error = program->handle(this);
        if (handle_or_error.is_error()) {
            set_error(GL_INVALID_OPERATION);
            return;
        }
        program_handle = handle_or_error.release_value();
    }
    glUniformBlockBinding(program_handle, uniform_block_index, uniform_block_binding);
}

GC::Root<WebGLVertexArrayObject> WebGL2RenderingContextImpl::create_vertex_array()
{
    m_context->make_current();

    GLuint handle = 0;
    glGenVertexArrays(1, &handle);
    return WebGLVertexArrayObject::create(m_realm, *this, handle);
}

void WebGL2RenderingContextImpl::delete_vertex_array(GC::Root<WebGLVertexArrayObject> vertex_array)
{
    m_context->make_current();

    GLuint vertex_array_handle = 0;
    if (vertex_array) {
        auto handle_or_error = vertex_array->handle(this);
        if (handle_or_error.is_error()) {
            set_error(GL_INVALID_OPERATION);
            return;
        }
        vertex_array_handle = handle_or_error.release_value();
    }

    glDeleteVertexArrays(1, &vertex_array_handle);
}

bool WebGL2RenderingContextImpl::is_vertex_array(GC::Root<WebGLVertexArrayObject> vertex_array)
{
    m_context->make_current();

    auto vertex_array_handle = 0;
    if (vertex_array) {
        auto handle_or_error = vertex_array->handle(this);
        if (handle_or_error.is_error()) {
            set_error(GL_INVALID_OPERATION);
            return false;
        }
        vertex_array_handle = handle_or_error.release_value();
    }
    return glIsVertexArray(vertex_array_handle);
}

void WebGL2RenderingContextImpl::bind_vertex_array(GC::Root<WebGLVertexArrayObject> array)
{
    m_context->make_current();

    auto array_handle = 0;
    if (array) {
        auto handle_or_error = array->handle(this);
        if (handle_or_error.is_error()) {
            set_error(GL_INVALID_OPERATION);
            return;
        }
        array_handle = handle_or_error.release_value();
    }
    glBindVertexArray(array_handle);
}

void WebGL2RenderingContextImpl::compressed_tex_image3d(WebIDL::UnsignedLong target, WebIDL::Long level, WebIDL::UnsignedLong internalformat, WebIDL::Long width, WebIDL::Long height, WebIDL::Long depth, WebIDL::Long border, GC::Root<WebIDL::ArrayBufferView> src_data, WebIDL::UnsignedLongLong src_offset, WebIDL::UnsignedLong src_length_override)
{
    m_context->make_current();

    if (!enabled_compressed_texture_formats().contains_slow(internalformat)) {
        set_error(GL_INVALID_ENUM);
        return;
    }

    auto pixels = SET_ERROR_VALUE_IF_ERROR(get_offset_span<u8 const>(*src_data, src_offset, src_length_override), GL_INVALID_VALUE);
    glCompressedTexImage3DRobustANGLE(target, level, internalformat, width, height, depth, border, pixels.size(), pixels.size(), pixels.data());
}

void WebGL2RenderingContextImpl::compressed_tex_sub_image3d(WebIDL::UnsignedLong target, WebIDL::Long level, WebIDL::Long xoffset, WebIDL::Long yoffset, WebIDL::Long zoffset, WebIDL::Long width, WebIDL::Long height, WebIDL::Long depth, WebIDL::UnsignedLong format, GC::Root<WebIDL::ArrayBufferView> src_data, WebIDL::UnsignedLongLong src_offset, WebIDL::UnsignedLong src_length_override)
{
    m_context->make_current();

    if (!enabled_compressed_texture_formats().contains_slow(format)) {
        set_error(GL_INVALID_ENUM);
        return;
    }

<<<<<<< HEAD
    glReadPixelsRobustANGLE(x, y, width, height, format, type, 0, nullptr, nullptr, nullptr, reinterpret_cast<void*>(offset));
}

void WebGL2RenderingContextImpl::active_texture(WebIDL::UnsignedLong texture)
{
    m_context->make_current();
    glActiveTexture(texture);
}

void WebGL2RenderingContextImpl::attach_shader(GC::Root<WebGLProgram> program, GC::Root<WebGLShader> shader)
{
    m_context->make_current();

    GLuint program_handle = 0;
    if (program) {
        auto handle_or_error = program->handle(this);
        if (handle_or_error.is_error()) {
            set_error(GL_INVALID_OPERATION);
            return;
        }
        program_handle = handle_or_error.release_value();
    }

    GLuint shader_handle = 0;
    if (shader) {
        auto handle_or_error = shader->handle(this);
        if (handle_or_error.is_error()) {
            set_error(GL_INVALID_OPERATION);
            return;
        }
        shader_handle = handle_or_error.release_value();
    }

    if (program->attached_vertex_shader() == shader || program->attached_fragment_shader() == shader) {
        dbgln("WebGL: Shader is already attached to program");
        set_error(GL_INVALID_OPERATION);
        return;
    }

    if (shader->type() == GL_VERTEX_SHADER && program->attached_vertex_shader()) {
        dbgln("WebGL: Not attaching vertex shader to program as it already has a vertex shader attached");
        set_error(GL_INVALID_OPERATION);
        return;
    }

    if (shader->type() == GL_FRAGMENT_SHADER && program->attached_fragment_shader()) {
        dbgln("WebGL: Not attaching fragment shader to program as it already has a fragment shader attached");
        set_error(GL_INVALID_OPERATION);
        return;
    }

    glAttachShader(program_handle, shader_handle);

    switch (shader->type()) {
    case GL_VERTEX_SHADER:
        program->set_attached_vertex_shader(shader.ptr());
        break;
    case GL_FRAGMENT_SHADER:
        program->set_attached_fragment_shader(shader.ptr());
        break;
    default:
        VERIFY_NOT_REACHED();
    }
}

void WebGL2RenderingContextImpl::bind_attrib_location(GC::Root<WebGLProgram> program, WebIDL::UnsignedLong index, String name)
{
    m_context->make_current();

    auto program_handle = 0;
    if (program) {
        auto handle_or_error = program->handle(this);
        if (handle_or_error.is_error()) {
            set_error(GL_INVALID_OPERATION);
            return;
        }
        program_handle = handle_or_error.release_value();
    }

    auto name_null_terminated = null_terminated_string(name);
    glBindAttribLocation(program_handle, index, name_null_terminated.data());
}

void WebGL2RenderingContextImpl::bind_buffer(WebIDL::UnsignedLong target, GC::Root<WebGLBuffer> buffer)
{
    m_context->make_current();

    GLuint buffer_handle = 0;
    if (buffer) {
        auto handle_or_error = buffer->handle(this);
        if (handle_or_error.is_error()) {
            set_error(GL_INVALID_OPERATION);
            return;
        }
        buffer_handle = handle_or_error.release_value();
    }

    switch (target) {
    case GL_ARRAY_BUFFER:
        m_array_buffer_binding = buffer;
        break;
    case GL_COPY_READ_BUFFER:
        m_copy_read_buffer_binding = buffer;
        break;
    case GL_COPY_WRITE_BUFFER:
        m_copy_write_buffer_binding = buffer;
        break;
    case GL_ELEMENT_ARRAY_BUFFER:
        m_element_array_buffer_binding = buffer;
        break;
    case GL_PIXEL_PACK_BUFFER:
        m_pixel_pack_buffer_binding = buffer;
        break;
    case GL_PIXEL_UNPACK_BUFFER:
        m_pixel_unpack_buffer_binding = buffer;
        break;
    case GL_TRANSFORM_FEEDBACK_BUFFER:
        m_transform_feedback_buffer_binding = buffer;
        break;
    case GL_UNIFORM_BUFFER:
        m_uniform_buffer_binding = buffer;
        break;
    default:
        dbgln("Unknown WebGL buffer object binding target for storing current binding: 0x{:04x}", target);
        set_error(GL_INVALID_ENUM);
        return;
    }

    glBindBuffer(target, buffer_handle);
}

void WebGL2RenderingContextImpl::bind_framebuffer(WebIDL::UnsignedLong target, GC::Root<WebGLFramebuffer> framebuffer)
{
    m_context->make_current();

    GLuint framebuffer_handle = 0;
    if (framebuffer) {
        auto handle_or_error = framebuffer->handle(this);
        if (handle_or_error.is_error()) {
            set_error(GL_INVALID_OPERATION);
            return;
        }
        framebuffer_handle = handle_or_error.release_value();
    }

    glBindFramebuffer(target, framebuffer ? framebuffer_handle : m_context->default_framebuffer());
    m_framebuffer_binding = framebuffer;
}

void WebGL2RenderingContextImpl::bind_renderbuffer(WebIDL::UnsignedLong target, GC::Root<WebGLRenderbuffer> renderbuffer)
{
    m_context->make_current();

    GLuint renderbuffer_handle = 0;
    if (renderbuffer) {
        auto handle_or_error = renderbuffer->handle(this);
        if (handle_or_error.is_error()) {
            set_error(GL_INVALID_OPERATION);
            return;
        }
        renderbuffer_handle = handle_or_error.release_value();
    }

    glBindRenderbuffer(target, renderbuffer ? renderbuffer_handle : m_context->default_renderbuffer());
    m_renderbuffer_binding = renderbuffer;
}

void WebGL2RenderingContextImpl::bind_texture(WebIDL::UnsignedLong target, GC::Root<WebGLTexture> texture)
{
    m_context->make_current();

    GLuint texture_handle = 0;
    if (texture) {
        auto handle_or_error = texture->handle(this);
        if (handle_or_error.is_error()) {
            set_error(GL_INVALID_OPERATION);
            return;
        }
        texture_handle = handle_or_error.release_value();
    }

    switch (target) {
    case GL_TEXTURE_2D:
        m_texture_binding_2d = texture;
        break;
    case GL_TEXTURE_CUBE_MAP:
        m_texture_binding_cube_map = texture;
        break;

    case GL_TEXTURE_2D_ARRAY:
        m_texture_binding_2d_array = texture;
        break;
    case GL_TEXTURE_3D:
        m_texture_binding_3d = texture;
        break;

    default:
        dbgln("Unknown WebGL texture target for storing current binding: 0x{:04x}", target);
        set_error(GL_INVALID_ENUM);
        return;
    }
    glBindTexture(target, texture_handle);
}

void WebGL2RenderingContextImpl::blend_color(float red, float green, float blue, float alpha)
{
    m_context->make_current();
    glBlendColor(red, green, blue, alpha);
}

void WebGL2RenderingContextImpl::blend_equation(WebIDL::UnsignedLong mode)
{
    m_context->make_current();
    glBlendEquation(mode);
}

void WebGL2RenderingContextImpl::blend_equation_separate(WebIDL::UnsignedLong mode_rgb, WebIDL::UnsignedLong mode_alpha)
{
    m_context->make_current();
    glBlendEquationSeparate(mode_rgb, mode_alpha);
}

void WebGL2RenderingContextImpl::blend_func(WebIDL::UnsignedLong sfactor, WebIDL::UnsignedLong dfactor)
{
    m_context->make_current();
    glBlendFunc(sfactor, dfactor);
}

void WebGL2RenderingContextImpl::blend_func_separate(WebIDL::UnsignedLong src_rgb, WebIDL::UnsignedLong dst_rgb, WebIDL::UnsignedLong src_alpha, WebIDL::UnsignedLong dst_alpha)
{
    m_context->make_current();
    glBlendFuncSeparate(src_rgb, dst_rgb, src_alpha, dst_alpha);
}

WebIDL::UnsignedLong WebGL2RenderingContextImpl::check_framebuffer_status(WebIDL::UnsignedLong target)
{
    m_context->make_current();
    return glCheckFramebufferStatus(target);
}

void WebGL2RenderingContextImpl::clear(WebIDL::UnsignedLong mask)
{
    m_context->make_current();
    m_context->notify_content_will_change();
    needs_to_present();
    glClear(mask);
}

void WebGL2RenderingContextImpl::clear_color(float red, float green, float blue, float alpha)
{
    m_context->make_current();
    glClearColor(red, green, blue, alpha);
}

void WebGL2RenderingContextImpl::clear_depth(float depth)
{
    m_context->make_current();
    glClearDepthf(depth);
}

void WebGL2RenderingContextImpl::clear_stencil(WebIDL::Long s)
{
    m_context->make_current();
    glClearStencil(s);
}

void WebGL2RenderingContextImpl::color_mask(bool red, bool green, bool blue, bool alpha)
{
    m_context->make_current();
    glColorMask(red, green, blue, alpha);
}

void WebGL2RenderingContextImpl::compile_shader(GC::Root<WebGLShader> shader)
{
    m_context->make_current();

    auto shader_handle = 0;
    if (shader) {
        auto handle_or_error = shader->handle(this);
        if (handle_or_error.is_error()) {
            set_error(GL_INVALID_OPERATION);
            return;
        }
        shader_handle = handle_or_error.release_value();
    }
    glCompileShader(shader_handle);
}

void WebGL2RenderingContextImpl::copy_tex_image2d(WebIDL::UnsignedLong target, WebIDL::Long level, WebIDL::UnsignedLong internalformat, WebIDL::Long x, WebIDL::Long y, WebIDL::Long width, WebIDL::Long height, WebIDL::Long border)
{
    m_context->make_current();
    glCopyTexImage2D(target, level, internalformat, x, y, width, height, border);
}

void WebGL2RenderingContextImpl::copy_tex_sub_image2d(WebIDL::UnsignedLong target, WebIDL::Long level, WebIDL::Long xoffset, WebIDL::Long yoffset, WebIDL::Long x, WebIDL::Long y, WebIDL::Long width, WebIDL::Long height)
{
    m_context->make_current();
    glCopyTexSubImage2D(target, level, xoffset, yoffset, x, y, width, height);
}

GC::Root<WebGLBuffer> WebGL2RenderingContextImpl::create_buffer()
{
    m_context->make_current();

    GLuint handle = 0;
    glGenBuffers(1, &handle);
    return WebGLBuffer::create(m_realm, *this, handle);
}

GC::Root<WebGLFramebuffer> WebGL2RenderingContextImpl::create_framebuffer()
{
    m_context->make_current();

    GLuint handle = 0;
    glGenFramebuffers(1, &handle);
    return WebGLFramebuffer::create(m_realm, *this, handle);
}

GC::Root<WebGLProgram> WebGL2RenderingContextImpl::create_program()
{
    m_context->make_current();
    return WebGLProgram::create(m_realm, *this, glCreateProgram());
}

GC::Root<WebGLRenderbuffer> WebGL2RenderingContextImpl::create_renderbuffer()
{
    m_context->make_current();

    GLuint handle = 0;
    glGenRenderbuffers(1, &handle);
    return WebGLRenderbuffer::create(m_realm, *this, handle);
}

GC::Root<WebGLShader> WebGL2RenderingContextImpl::create_shader(WebIDL::UnsignedLong type)
{
    m_context->make_current();

    if (type != GL_VERTEX_SHADER && type != GL_FRAGMENT_SHADER) {
        dbgln("Unknown WebGL shader type: 0x{:04x}", type);
        set_error(GL_INVALID_ENUM);
        return nullptr;
    }

    GLuint handle = glCreateShader(type);
    return WebGLShader::create(m_realm, *this, handle, type);
}

GC::Root<WebGLTexture> WebGL2RenderingContextImpl::create_texture()
{
    m_context->make_current();

    GLuint handle = 0;
    glGenTextures(1, &handle);
    return WebGLTexture::create(m_realm, *this, handle);
}

void WebGL2RenderingContextImpl::cull_face(WebIDL::UnsignedLong mode)
{
    m_context->make_current();
    glCullFace(mode);
}

void WebGL2RenderingContextImpl::delete_buffer(GC::Root<WebGLBuffer> buffer)
{
    m_context->make_current();

    GLuint buffer_handle = 0;
    if (buffer) {
        auto handle_or_error = buffer->handle(this);
        if (handle_or_error.is_error()) {
            set_error(GL_INVALID_OPERATION);
            return;
        }
        buffer_handle = handle_or_error.release_value();
    }

    glDeleteBuffers(1, &buffer_handle);
}

void WebGL2RenderingContextImpl::delete_framebuffer(GC::Root<WebGLFramebuffer> framebuffer)
{
    m_context->make_current();

    GLuint framebuffer_handle = 0;
    if (framebuffer) {
        auto handle_or_error = framebuffer->handle(this);
        if (handle_or_error.is_error()) {
            set_error(GL_INVALID_OPERATION);
            return;
        }
        framebuffer_handle = handle_or_error.release_value();
    }

    glDeleteFramebuffers(1, &framebuffer_handle);
}

void WebGL2RenderingContextImpl::delete_program(GC::Root<WebGLProgram> program)
{
    m_context->make_current();

    auto program_handle = 0;
    if (program) {
        auto handle_or_error = program->handle(this);
        if (handle_or_error.is_error()) {
            set_error(GL_INVALID_OPERATION);
            return;
        }
        program_handle = handle_or_error.release_value();
    }
    glDeleteProgram(program_handle);
}

void WebGL2RenderingContextImpl::delete_renderbuffer(GC::Root<WebGLRenderbuffer> renderbuffer)
{
    m_context->make_current();

    GLuint renderbuffer_handle = 0;
    if (renderbuffer) {
        auto handle_or_error = renderbuffer->handle(this);
        if (handle_or_error.is_error()) {
            set_error(GL_INVALID_OPERATION);
            return;
        }
        renderbuffer_handle = handle_or_error.release_value();
    }

    glDeleteRenderbuffers(1, &renderbuffer_handle);
}

void WebGL2RenderingContextImpl::delete_shader(GC::Root<WebGLShader> shader)
{
    m_context->make_current();

    auto shader_handle = 0;
    if (shader) {
        auto handle_or_error = shader->handle(this);
        if (handle_or_error.is_error()) {
            set_error(GL_INVALID_OPERATION);
            return;
        }
        shader_handle = handle_or_error.release_value();
    }
    glDeleteShader(shader_handle);
}

void WebGL2RenderingContextImpl::delete_texture(GC::Root<WebGLTexture> texture)
{
    m_context->make_current();

    GLuint texture_handle = 0;
    if (texture) {
        auto handle_or_error = texture->handle(this);
        if (handle_or_error.is_error()) {
            set_error(GL_INVALID_OPERATION);
            return;
        }
        texture_handle = handle_or_error.release_value();
    }

    glDeleteTextures(1, &texture_handle);
}

void WebGL2RenderingContextImpl::depth_func(WebIDL::UnsignedLong func)
{
    m_context->make_current();
    glDepthFunc(func);
}

void WebGL2RenderingContextImpl::depth_mask(bool flag)
{
    m_context->make_current();
    glDepthMask(flag);
}

void WebGL2RenderingContextImpl::depth_range(float z_near, float z_far)
{
    m_context->make_current();
    glDepthRangef(z_near, z_far);
}

void WebGL2RenderingContextImpl::detach_shader(GC::Root<WebGLProgram> program, GC::Root<WebGLShader> shader)
{
    m_context->make_current();

    auto program_handle = 0;
    if (program) {
        auto handle_or_error = program->handle(this);
        if (handle_or_error.is_error()) {
            set_error(GL_INVALID_OPERATION);
            return;
        }
        program_handle = handle_or_error.release_value();
    }

    auto shader_handle = 0;
    if (shader) {
        auto handle_or_error = shader->handle(this);
        if (handle_or_error.is_error()) {
            set_error(GL_INVALID_OPERATION);
            return;
        }
        shader_handle = handle_or_error.release_value();
    }
    glDetachShader(program_handle, shader_handle);
}

void WebGL2RenderingContextImpl::disable(WebIDL::UnsignedLong cap)
{
    m_context->make_current();
    glDisable(cap);
}

void WebGL2RenderingContextImpl::disable_vertex_attrib_array(WebIDL::UnsignedLong index)
{
    m_context->make_current();
    glDisableVertexAttribArray(index);
}

void WebGL2RenderingContextImpl::draw_arrays(WebIDL::UnsignedLong mode, WebIDL::Long first, WebIDL::Long count)
{
    m_context->make_current();
    m_context->notify_content_will_change();
    needs_to_present();
    glDrawArrays(mode, first, count);
}

void WebGL2RenderingContextImpl::draw_elements(WebIDL::UnsignedLong mode, WebIDL::Long count, WebIDL::UnsignedLong type, WebIDL::LongLong offset)
{
    m_context->make_current();
    m_context->notify_content_will_change();

    glDrawElements(mode, count, type, reinterpret_cast<void*>(offset));
    needs_to_present();
}

void WebGL2RenderingContextImpl::enable(WebIDL::UnsignedLong cap)
{
    m_context->make_current();
    glEnable(cap);
}

void WebGL2RenderingContextImpl::enable_vertex_attrib_array(WebIDL::UnsignedLong index)
{
    m_context->make_current();
    glEnableVertexAttribArray(index);
}

void WebGL2RenderingContextImpl::finish()
{
    m_context->make_current();
    glFinish();
}

void WebGL2RenderingContextImpl::flush()
{
    m_context->make_current();
    glFlush();
}

void WebGL2RenderingContextImpl::framebuffer_renderbuffer(WebIDL::UnsignedLong target, WebIDL::UnsignedLong attachment, WebIDL::UnsignedLong renderbuffertarget, GC::Root<WebGLRenderbuffer> renderbuffer)
{
    m_context->make_current();

    auto renderbuffer_handle = 0;
    if (renderbuffer) {
        auto handle_or_error = renderbuffer->handle(this);
        if (handle_or_error.is_error()) {
            set_error(GL_INVALID_OPERATION);
            return;
        }
        renderbuffer_handle = handle_or_error.release_value();
    }
    glFramebufferRenderbuffer(target, attachment, renderbuffertarget, renderbuffer_handle);
}

void WebGL2RenderingContextImpl::framebuffer_texture2d(WebIDL::UnsignedLong target, WebIDL::UnsignedLong attachment, WebIDL::UnsignedLong textarget, GC::Root<WebGLTexture> texture, WebIDL::Long level)
{
    m_context->make_current();

    auto texture_handle = 0;
    if (texture) {
        auto handle_or_error = texture->handle(this);
        if (handle_or_error.is_error()) {
            set_error(GL_INVALID_OPERATION);
            return;
        }
        texture_handle = handle_or_error.release_value();
    }
    glFramebufferTexture2D(target, attachment, textarget, texture_handle, level);
}

void WebGL2RenderingContextImpl::front_face(WebIDL::UnsignedLong mode)
{
    m_context->make_current();
    glFrontFace(mode);
}

void WebGL2RenderingContextImpl::generate_mipmap(WebIDL::UnsignedLong target)
{
    m_context->make_current();
    glGenerateMipmap(target);
}

GC::Root<WebGLActiveInfo> WebGL2RenderingContextImpl::get_active_attrib(GC::Root<WebGLProgram> program, WebIDL::UnsignedLong index)
{
    m_context->make_current();

    GLuint program_handle = 0;
    if (program) {
        auto handle_or_error = program->handle(this);
        if (handle_or_error.is_error()) {
            set_error(GL_INVALID_OPERATION);
            return {};
        }
        program_handle = handle_or_error.release_value();
    }

    GLint size = 0;
    GLenum type = 0;
    GLsizei buf_size = 256;
    GLsizei length = 0;
    GLchar name[256];
    glGetActiveAttrib(program_handle, index, buf_size, &length, &size, &type, name);
    auto readonly_bytes = ReadonlyBytes { name, static_cast<size_t>(length) };
    return WebGLActiveInfo::create(m_realm, String::from_utf8_without_validation(readonly_bytes), type, size);
}

GC::Root<WebGLActiveInfo> WebGL2RenderingContextImpl::get_active_uniform(GC::Root<WebGLProgram> program, WebIDL::UnsignedLong index)
{
    m_context->make_current();

    GLuint program_handle = 0;
    if (program) {
        auto handle_or_error = program->handle(this);
        if (handle_or_error.is_error()) {
            set_error(GL_INVALID_OPERATION);
            return {};
        }
        program_handle = handle_or_error.release_value();
    }

    GLint size = 0;
    GLenum type = 0;
    GLsizei buf_size = 256;
    GLsizei length = 0;
    GLchar name[256];
    glGetActiveUniform(program_handle, index, buf_size, &length, &size, &type, name);
    auto readonly_bytes = ReadonlyBytes { name, static_cast<size_t>(length) };
    return WebGLActiveInfo::create(m_realm, String::from_utf8_without_validation(readonly_bytes), type, size);
}

Optional<Vector<GC::Root<WebGLShader>>> WebGL2RenderingContextImpl::get_attached_shaders(GC::Root<WebGLProgram> program)
{
    m_context->make_current();

    GLuint program_handle = 0;
    if (program) {
        auto handle_or_error = program->handle(this);
        if (handle_or_error.is_error()) {
            set_error(GL_INVALID_OPERATION);
            return OptionalNone {};
        }
        program_handle = handle_or_error.release_value();
    }

    (void)program_handle;

    Vector<GC::Root<WebGLShader>> result;

    if (program->attached_vertex_shader())
        result.append(GC::make_root(*program->attached_vertex_shader()));

    if (program->attached_fragment_shader())
        result.append(GC::make_root(*program->attached_fragment_shader()));

    return result;
}

WebIDL::Long WebGL2RenderingContextImpl::get_attrib_location(GC::Root<WebGLProgram> program, String name)
{
    m_context->make_current();

    auto program_handle = 0;
    if (program) {
        auto handle_or_error = program->handle(this);
        if (handle_or_error.is_error()) {
            set_error(GL_INVALID_OPERATION);
            return -1;
        }
        program_handle = handle_or_error.release_value();
    }

    auto name_null_terminated = null_terminated_string(name);
    return glGetAttribLocation(program_handle, name_null_terminated.data());
}

JS::Value WebGL2RenderingContextImpl::get_buffer_parameter(WebIDL::UnsignedLong target, WebIDL::UnsignedLong pname)
{
    m_context->make_current();
    switch (pname) {
    case GL_BUFFER_SIZE: {
        GLint result { 0 };
        glGetBufferParameterivRobustANGLE(target, GL_BUFFER_SIZE, 1, nullptr, &result);
        return JS::Value(result);
    }

    case GL_BUFFER_USAGE: {
        GLint result { 0 };
        glGetBufferParameterivRobustANGLE(target, GL_BUFFER_USAGE, 1, nullptr, &result);
        return JS::Value(result);
    }

    default:
        dbgln("Unknown WebGL buffer parameter name: {:x}", pname);
        set_error(GL_INVALID_ENUM);
        return JS::js_null();
    }
}

JS::Value WebGL2RenderingContextImpl::get_parameter(WebIDL::UnsignedLong pname)
{
    m_context->make_current();
    switch (pname) {
    case GL_ACTIVE_TEXTURE: {
        GLint result { 0 };
        glGetIntegervRobustANGLE(GL_ACTIVE_TEXTURE, 1, nullptr, &result);
        return JS::Value(result);
    }
    case GL_ALIASED_LINE_WIDTH_RANGE: {
        Array<GLfloat, 2> result;
        result.fill(0);
        constexpr size_t buffer_size = 2 * sizeof(GLfloat);
        glGetFloatvRobustANGLE(GL_ALIASED_LINE_WIDTH_RANGE, 2, nullptr, result.data());
        auto byte_buffer = MUST(ByteBuffer::copy(result.data(), buffer_size));
        auto array_buffer = JS::ArrayBuffer::create(m_realm, move(byte_buffer));
        return JS::Float32Array::create(m_realm, 2, array_buffer);
    }
    case GL_ALIASED_POINT_SIZE_RANGE: {
        Array<GLfloat, 2> result;
        result.fill(0);
        constexpr size_t buffer_size = 2 * sizeof(GLfloat);
        glGetFloatvRobustANGLE(GL_ALIASED_POINT_SIZE_RANGE, 2, nullptr, result.data());
        auto byte_buffer = MUST(ByteBuffer::copy(result.data(), buffer_size));
        auto array_buffer = JS::ArrayBuffer::create(m_realm, move(byte_buffer));
        return JS::Float32Array::create(m_realm, 2, array_buffer);
    }
    case GL_ALPHA_BITS: {
        GLint result { 0 };
        glGetIntegervRobustANGLE(GL_ALPHA_BITS, 1, nullptr, &result);
        return JS::Value(result);
    }
    case GL_ARRAY_BUFFER_BINDING: {
        if (!m_array_buffer_binding)
            return JS::js_null();
        return JS::Value(m_array_buffer_binding);
    }
    case GL_BLEND: {
        GLboolean result { GL_FALSE };
        glGetBooleanvRobustANGLE(GL_BLEND, 1, nullptr, &result);
        return JS::Value(result == GL_TRUE);
    }
    case GL_BLEND_COLOR: {
        Array<GLfloat, 4> result;
        result.fill(0);
        constexpr size_t buffer_size = 4 * sizeof(GLfloat);
        glGetFloatvRobustANGLE(GL_BLEND_COLOR, 4, nullptr, result.data());
        auto byte_buffer = MUST(ByteBuffer::copy(result.data(), buffer_size));
        auto array_buffer = JS::ArrayBuffer::create(m_realm, move(byte_buffer));
        return JS::Float32Array::create(m_realm, 4, array_buffer);
    }
    case GL_BLEND_DST_ALPHA: {
        GLint result { 0 };
        glGetIntegervRobustANGLE(GL_BLEND_DST_ALPHA, 1, nullptr, &result);
        return JS::Value(result);
    }
    case GL_BLEND_DST_RGB: {
        GLint result { 0 };
        glGetIntegervRobustANGLE(GL_BLEND_DST_RGB, 1, nullptr, &result);
        return JS::Value(result);
    }
    case GL_BLEND_EQUATION_ALPHA: {
        GLint result { 0 };
        glGetIntegervRobustANGLE(GL_BLEND_EQUATION_ALPHA, 1, nullptr, &result);
        return JS::Value(result);
    }
    case GL_BLEND_EQUATION_RGB: {
        GLint result { 0 };
        glGetIntegervRobustANGLE(GL_BLEND_EQUATION_RGB, 1, nullptr, &result);
        return JS::Value(result);
    }
    case GL_BLEND_SRC_ALPHA: {
        GLint result { 0 };
        glGetIntegervRobustANGLE(GL_BLEND_SRC_ALPHA, 1, nullptr, &result);
        return JS::Value(result);
    }
    case GL_BLEND_SRC_RGB: {
        GLint result { 0 };
        glGetIntegervRobustANGLE(GL_BLEND_SRC_RGB, 1, nullptr, &result);
        return JS::Value(result);
    }
    case GL_BLUE_BITS: {
        GLint result { 0 };
        glGetIntegervRobustANGLE(GL_BLUE_BITS, 1, nullptr, &result);
        return JS::Value(result);
    }
    case GL_COLOR_CLEAR_VALUE: {
        Array<GLfloat, 4> result;
        result.fill(0);
        constexpr size_t buffer_size = 4 * sizeof(GLfloat);
        glGetFloatvRobustANGLE(GL_COLOR_CLEAR_VALUE, 4, nullptr, result.data());
        auto byte_buffer = MUST(ByteBuffer::copy(result.data(), buffer_size));
        auto array_buffer = JS::ArrayBuffer::create(m_realm, move(byte_buffer));
        return JS::Float32Array::create(m_realm, 4, array_buffer);
    }
    case GL_CULL_FACE: {
        GLboolean result { GL_FALSE };
        glGetBooleanvRobustANGLE(GL_CULL_FACE, 1, nullptr, &result);
        return JS::Value(result == GL_TRUE);
    }
    case GL_CULL_FACE_MODE: {
        GLint result { 0 };
        glGetIntegervRobustANGLE(GL_CULL_FACE_MODE, 1, nullptr, &result);
        return JS::Value(result);
    }
    case GL_CURRENT_PROGRAM: {
        if (!m_current_program)
            return JS::js_null();
        return JS::Value(m_current_program);
    }
    case GL_DEPTH_BITS: {
        GLint result { 0 };
        glGetIntegervRobustANGLE(GL_DEPTH_BITS, 1, nullptr, &result);
        return JS::Value(result);
    }
    case GL_DEPTH_CLEAR_VALUE: {
        GLfloat result { 0.0f };
        glGetFloatvRobustANGLE(GL_DEPTH_CLEAR_VALUE, 1, nullptr, &result);
        return JS::Value(result);
    }
    case GL_DEPTH_FUNC: {
        GLint result { 0 };
        glGetIntegervRobustANGLE(GL_DEPTH_FUNC, 1, nullptr, &result);
        return JS::Value(result);
    }
    case GL_DEPTH_RANGE: {
        Array<GLfloat, 2> result;
        result.fill(0);
        constexpr size_t buffer_size = 2 * sizeof(GLfloat);
        glGetFloatvRobustANGLE(GL_DEPTH_RANGE, 2, nullptr, result.data());
        auto byte_buffer = MUST(ByteBuffer::copy(result.data(), buffer_size));
        auto array_buffer = JS::ArrayBuffer::create(m_realm, move(byte_buffer));
        return JS::Float32Array::create(m_realm, 2, array_buffer);
    }
    case GL_DEPTH_TEST: {
        GLboolean result { GL_FALSE };
        glGetBooleanvRobustANGLE(GL_DEPTH_TEST, 1, nullptr, &result);
        return JS::Value(result == GL_TRUE);
    }
    case GL_DEPTH_WRITEMASK: {
        GLboolean result { GL_FALSE };
        glGetBooleanvRobustANGLE(GL_DEPTH_WRITEMASK, 1, nullptr, &result);
        return JS::Value(result == GL_TRUE);
    }
    case GL_DITHER: {
        GLboolean result { GL_FALSE };
        glGetBooleanvRobustANGLE(GL_DITHER, 1, nullptr, &result);
        return JS::Value(result == GL_TRUE);
    }
    case GL_ELEMENT_ARRAY_BUFFER_BINDING: {
        if (!m_element_array_buffer_binding)
            return JS::js_null();
        return JS::Value(m_element_array_buffer_binding);
    }
    case GL_FRAMEBUFFER_BINDING: {
        if (!m_framebuffer_binding)
            return JS::js_null();
        return JS::Value(m_framebuffer_binding);
    }
    case GL_FRAGMENT_SHADER_DERIVATIVE_HINT: {
        GLint result { 0 };
        glGetIntegervRobustANGLE(GL_FRAGMENT_SHADER_DERIVATIVE_HINT, 1, nullptr, &result);
        return JS::Value(result);
    }
    case GL_FRONT_FACE: {
        GLint result { 0 };
        glGetIntegervRobustANGLE(GL_FRONT_FACE, 1, nullptr, &result);
        return JS::Value(result);
    }
    case GL_GENERATE_MIPMAP_HINT: {
        GLint result { 0 };
        glGetIntegervRobustANGLE(GL_GENERATE_MIPMAP_HINT, 1, nullptr, &result);
        return JS::Value(result);
    }
    case GL_GREEN_BITS: {
        GLint result { 0 };
        glGetIntegervRobustANGLE(GL_GREEN_BITS, 1, nullptr, &result);
        return JS::Value(result);
    }
    case GL_IMPLEMENTATION_COLOR_READ_FORMAT: {
        GLint result { 0 };
        glGetIntegervRobustANGLE(GL_IMPLEMENTATION_COLOR_READ_FORMAT, 1, nullptr, &result);
        return JS::Value(result);
    }
    case GL_IMPLEMENTATION_COLOR_READ_TYPE: {
        GLint result { 0 };
        glGetIntegervRobustANGLE(GL_IMPLEMENTATION_COLOR_READ_TYPE, 1, nullptr, &result);
        return JS::Value(result);
    }
    case GL_LINE_WIDTH: {
        GLfloat result { 0.0f };
        glGetFloatvRobustANGLE(GL_LINE_WIDTH, 1, nullptr, &result);
        return JS::Value(result);
    }
    case GL_MAX_COMBINED_TEXTURE_IMAGE_UNITS: {
        GLint result { 0 };
        glGetIntegervRobustANGLE(GL_MAX_COMBINED_TEXTURE_IMAGE_UNITS, 1, nullptr, &result);
        return JS::Value(result);
    }
    case GL_MAX_CUBE_MAP_TEXTURE_SIZE: {
        GLint result { 0 };
        glGetIntegervRobustANGLE(GL_MAX_CUBE_MAP_TEXTURE_SIZE, 1, nullptr, &result);
        return JS::Value(result);
    }
    case GL_MAX_FRAGMENT_UNIFORM_VECTORS: {
        GLint result { 0 };
        glGetIntegervRobustANGLE(GL_MAX_FRAGMENT_UNIFORM_VECTORS, 1, nullptr, &result);
        return JS::Value(result);
    }
    case GL_MAX_RENDERBUFFER_SIZE: {
        GLint result { 0 };
        glGetIntegervRobustANGLE(GL_MAX_RENDERBUFFER_SIZE, 1, nullptr, &result);
        return JS::Value(result);
    }
    case GL_MAX_TEXTURE_IMAGE_UNITS: {
        GLint result { 0 };
        glGetIntegervRobustANGLE(GL_MAX_TEXTURE_IMAGE_UNITS, 1, nullptr, &result);
        return JS::Value(result);
    }
    case GL_MAX_TEXTURE_SIZE: {
        GLint result { 0 };
        glGetIntegervRobustANGLE(GL_MAX_TEXTURE_SIZE, 1, nullptr, &result);
        return JS::Value(result);
    }
    case GL_MAX_VARYING_VECTORS: {
        GLint result { 0 };
        glGetIntegervRobustANGLE(GL_MAX_VARYING_VECTORS, 1, nullptr, &result);
        return JS::Value(result);
    }
    case GL_MAX_VERTEX_ATTRIBS: {
        GLint result { 0 };
        glGetIntegervRobustANGLE(GL_MAX_VERTEX_ATTRIBS, 1, nullptr, &result);
        return JS::Value(result);
    }
    case GL_MAX_VERTEX_TEXTURE_IMAGE_UNITS: {
        GLint result { 0 };
        glGetIntegervRobustANGLE(GL_MAX_VERTEX_TEXTURE_IMAGE_UNITS, 1, nullptr, &result);
        return JS::Value(result);
    }
    case GL_MAX_VERTEX_UNIFORM_VECTORS: {
        GLint result { 0 };
        glGetIntegervRobustANGLE(GL_MAX_VERTEX_UNIFORM_VECTORS, 1, nullptr, &result);
        return JS::Value(result);
    }
    case GL_MAX_VIEWPORT_DIMS: {
        Array<GLint, 2> result;
        result.fill(0);
        constexpr size_t buffer_size = 2 * sizeof(GLint);
        glGetIntegervRobustANGLE(GL_MAX_VIEWPORT_DIMS, 2, nullptr, result.data());
        auto byte_buffer = MUST(ByteBuffer::copy(result.data(), buffer_size));
        auto array_buffer = JS::ArrayBuffer::create(m_realm, move(byte_buffer));
        return JS::Int32Array::create(m_realm, 2, array_buffer);
    }
    case GL_PACK_ALIGNMENT: {
        GLint result { 0 };
        glGetIntegervRobustANGLE(GL_PACK_ALIGNMENT, 1, nullptr, &result);
        return JS::Value(result);
    }
    case GL_PACK_ROW_LENGTH: {
        GLint result { 0 };
        glGetIntegervRobustANGLE(GL_PACK_ROW_LENGTH, 1, nullptr, &result);
        return JS::Value(result);
    }
    case GL_PACK_SKIP_ROWS: {
        GLint result { 0 };
        glGetIntegervRobustANGLE(GL_PACK_SKIP_ROWS, 1, nullptr, &result);
        return JS::Value(result);
    }
    case GL_PACK_SKIP_PIXELS: {
        GLint result { 0 };
        glGetIntegervRobustANGLE(GL_PACK_SKIP_PIXELS, 1, nullptr, &result);
        return JS::Value(result);
    }
    case GL_POLYGON_OFFSET_FACTOR: {
        GLfloat result { 0.0f };
        glGetFloatvRobustANGLE(GL_POLYGON_OFFSET_FACTOR, 1, nullptr, &result);
        return JS::Value(result);
    }
    case GL_POLYGON_OFFSET_FILL: {
        GLboolean result { GL_FALSE };
        glGetBooleanvRobustANGLE(GL_POLYGON_OFFSET_FILL, 1, nullptr, &result);
        return JS::Value(result == GL_TRUE);
    }
    case GL_POLYGON_OFFSET_UNITS: {
        GLfloat result { 0.0f };
        glGetFloatvRobustANGLE(GL_POLYGON_OFFSET_UNITS, 1, nullptr, &result);
        return JS::Value(result);
    }
    case GL_RASTERIZER_DISCARD: {
        GLboolean result { GL_FALSE };
        glGetBooleanvRobustANGLE(GL_RASTERIZER_DISCARD, 1, nullptr, &result);
        return JS::Value(result == GL_TRUE);
    }
    case GL_RED_BITS: {
        GLint result { 0 };
        glGetIntegervRobustANGLE(GL_RED_BITS, 1, nullptr, &result);
        return JS::Value(result);
    }
    case GL_RENDERBUFFER_BINDING: {
        if (!m_renderbuffer_binding)
            return JS::js_null();
        return JS::Value(m_renderbuffer_binding);
    }
    case GL_RENDERER: {
        // Track potential fingerprinting (Milestone 0.4 Phase 4)
        canvas_for_binding()->document().page().client().page_did_call_fingerprinting_api("webgl"sv, "getParameter"sv);
        auto result = reinterpret_cast<char const*>(glGetString(GL_RENDERER));
        return JS::PrimitiveString::create(m_realm->vm(), ByteString { result });
    }
    case GL_SAMPLE_ALPHA_TO_COVERAGE: {
        GLboolean result { GL_FALSE };
        glGetBooleanvRobustANGLE(GL_SAMPLE_ALPHA_TO_COVERAGE, 1, nullptr, &result);
        return JS::Value(result == GL_TRUE);
    }
    case GL_SAMPLE_BUFFERS: {
        GLint result { 0 };
        glGetIntegervRobustANGLE(GL_SAMPLE_BUFFERS, 1, nullptr, &result);
        return JS::Value(result);
    }
    case GL_SAMPLE_COVERAGE: {
        GLboolean result { GL_FALSE };
        glGetBooleanvRobustANGLE(GL_SAMPLE_COVERAGE, 1, nullptr, &result);
        return JS::Value(result == GL_TRUE);
    }
    case GL_SAMPLE_COVERAGE_INVERT: {
        GLboolean result { GL_FALSE };
        glGetBooleanvRobustANGLE(GL_SAMPLE_COVERAGE_INVERT, 1, nullptr, &result);
        return JS::Value(result == GL_TRUE);
    }
    case GL_SAMPLE_COVERAGE_VALUE: {
        GLfloat result { 0.0f };
        glGetFloatvRobustANGLE(GL_SAMPLE_COVERAGE_VALUE, 1, nullptr, &result);
        return JS::Value(result);
    }
    case GL_SAMPLER_BINDING: {
        GLint handle { 0 };
        glGetIntegervRobustANGLE(GL_SAMPLER_BINDING, 1, nullptr, &handle);
        return WebGLSampler::create(m_realm, *this, handle);
    }
    case GL_SAMPLES: {
        GLint result { 0 };
        glGetIntegervRobustANGLE(GL_SAMPLES, 1, nullptr, &result);
        return JS::Value(result);
    }
    case GL_SCISSOR_BOX: {
        Array<GLint, 4> result;
        result.fill(0);
        constexpr size_t buffer_size = 4 * sizeof(GLint);
        glGetIntegervRobustANGLE(GL_SCISSOR_BOX, 4, nullptr, result.data());
        auto byte_buffer = MUST(ByteBuffer::copy(result.data(), buffer_size));
        auto array_buffer = JS::ArrayBuffer::create(m_realm, move(byte_buffer));
        return JS::Int32Array::create(m_realm, 4, array_buffer);
    }
    case GL_SCISSOR_TEST: {
        GLboolean result { GL_FALSE };
        glGetBooleanvRobustANGLE(GL_SCISSOR_TEST, 1, nullptr, &result);
        return JS::Value(result == GL_TRUE);
    }
    case GL_SHADING_LANGUAGE_VERSION: {
        // Track potential fingerprinting (Milestone 0.4 Phase 4)
        canvas_for_binding()->document().page().client().page_did_call_fingerprinting_api("webgl"sv, "getParameter"sv);
        auto result = reinterpret_cast<char const*>(glGetString(GL_SHADING_LANGUAGE_VERSION));
        return JS::PrimitiveString::create(m_realm->vm(), ByteString { result });
    }
    case GL_STENCIL_BACK_FAIL: {
        GLint result { 0 };
        glGetIntegervRobustANGLE(GL_STENCIL_BACK_FAIL, 1, nullptr, &result);
        return JS::Value(result);
    }
    case GL_STENCIL_BACK_FUNC: {
        GLint result { 0 };
        glGetIntegervRobustANGLE(GL_STENCIL_BACK_FUNC, 1, nullptr, &result);
        return JS::Value(result);
    }
    case GL_STENCIL_BACK_PASS_DEPTH_FAIL: {
        GLint result { 0 };
        glGetIntegervRobustANGLE(GL_STENCIL_BACK_PASS_DEPTH_FAIL, 1, nullptr, &result);
        return JS::Value(result);
    }
    case GL_STENCIL_BACK_PASS_DEPTH_PASS: {
        GLint result { 0 };
        glGetIntegervRobustANGLE(GL_STENCIL_BACK_PASS_DEPTH_PASS, 1, nullptr, &result);
        return JS::Value(result);
    }
    case GL_STENCIL_BACK_REF: {
        GLint result { 0 };
        glGetIntegervRobustANGLE(GL_STENCIL_BACK_REF, 1, nullptr, &result);
        return JS::Value(result);
    }
    case GL_STENCIL_BACK_VALUE_MASK: {
        GLint result { 0 };
        glGetIntegervRobustANGLE(GL_STENCIL_BACK_VALUE_MASK, 1, nullptr, &result);
        return JS::Value(result);
    }
    case GL_STENCIL_BACK_WRITEMASK: {
        GLint result { 0 };
        glGetIntegervRobustANGLE(GL_STENCIL_BACK_WRITEMASK, 1, nullptr, &result);
        return JS::Value(result);
    }
    case GL_STENCIL_BITS: {
        GLint result { 0 };
        glGetIntegervRobustANGLE(GL_STENCIL_BITS, 1, nullptr, &result);
        return JS::Value(result);
    }
    case GL_STENCIL_CLEAR_VALUE: {
        GLint result { 0 };
        glGetIntegervRobustANGLE(GL_STENCIL_CLEAR_VALUE, 1, nullptr, &result);
        return JS::Value(result);
    }
    case GL_STENCIL_FAIL: {
        GLint result { 0 };
        glGetIntegervRobustANGLE(GL_STENCIL_FAIL, 1, nullptr, &result);
        return JS::Value(result);
    }
    case GL_STENCIL_FUNC: {
        GLint result { 0 };
        glGetIntegervRobustANGLE(GL_STENCIL_FUNC, 1, nullptr, &result);
        return JS::Value(result);
    }
    case GL_STENCIL_PASS_DEPTH_FAIL: {
        GLint result { 0 };
        glGetIntegervRobustANGLE(GL_STENCIL_PASS_DEPTH_FAIL, 1, nullptr, &result);
        return JS::Value(result);
    }
    case GL_STENCIL_PASS_DEPTH_PASS: {
        GLint result { 0 };
        glGetIntegervRobustANGLE(GL_STENCIL_PASS_DEPTH_PASS, 1, nullptr, &result);
        return JS::Value(result);
    }
    case GL_STENCIL_REF: {
        GLint result { 0 };
        glGetIntegervRobustANGLE(GL_STENCIL_REF, 1, nullptr, &result);
        return JS::Value(result);
    }
    case GL_STENCIL_TEST: {
        GLboolean result { GL_FALSE };
        glGetBooleanvRobustANGLE(GL_STENCIL_TEST, 1, nullptr, &result);
        return JS::Value(result == GL_TRUE);
    }
    case GL_STENCIL_VALUE_MASK: {
        GLint result { 0 };
        glGetIntegervRobustANGLE(GL_STENCIL_VALUE_MASK, 1, nullptr, &result);
        return JS::Value(result);
    }
    case GL_STENCIL_WRITEMASK: {
        GLint result { 0 };
        glGetIntegervRobustANGLE(GL_STENCIL_WRITEMASK, 1, nullptr, &result);
        return JS::Value(result);
    }
    case GL_SUBPIXEL_BITS: {
        GLint result { 0 };
        glGetIntegervRobustANGLE(GL_SUBPIXEL_BITS, 1, nullptr, &result);
        return JS::Value(result);
    }
    case GL_TEXTURE_BINDING_2D: {
        if (!m_texture_binding_2d)
            return JS::js_null();
        return JS::Value(m_texture_binding_2d);
    }
    case GL_TEXTURE_BINDING_CUBE_MAP: {
        if (!m_texture_binding_cube_map)
            return JS::js_null();
        return JS::Value(m_texture_binding_cube_map);
    }
    case GL_UNPACK_ALIGNMENT: {
        GLint result { 0 };
        glGetIntegervRobustANGLE(GL_UNPACK_ALIGNMENT, 1, nullptr, &result);
        return JS::Value(result);
    }
    case GL_UNPACK_IMAGE_HEIGHT: {
        GLint result { 0 };
        glGetIntegervRobustANGLE(GL_UNPACK_IMAGE_HEIGHT, 1, nullptr, &result);
        return JS::Value(result);
    }
    case GL_UNPACK_ROW_LENGTH: {
        GLint result { 0 };
        glGetIntegervRobustANGLE(GL_UNPACK_ROW_LENGTH, 1, nullptr, &result);
        return JS::Value(result);
    }
    case GL_UNPACK_SKIP_IMAGES: {
        GLint result { 0 };
        glGetIntegervRobustANGLE(GL_UNPACK_SKIP_IMAGES, 1, nullptr, &result);
        return JS::Value(result);
    }
    case GL_UNPACK_SKIP_PIXELS: {
        GLint result { 0 };
        glGetIntegervRobustANGLE(GL_UNPACK_SKIP_PIXELS, 1, nullptr, &result);
        return JS::Value(result);
    }
    case GL_UNPACK_SKIP_ROWS: {
        GLint result { 0 };
        glGetIntegervRobustANGLE(GL_UNPACK_SKIP_ROWS, 1, nullptr, &result);
        return JS::Value(result);
    }
    case GL_VENDOR: {
        // Track potential fingerprinting (Milestone 0.4 Phase 4)
        canvas_for_binding()->document().page().client().page_did_call_fingerprinting_api("webgl"sv, "getParameter"sv);
        auto result = reinterpret_cast<char const*>(glGetString(GL_VENDOR));
        return JS::PrimitiveString::create(m_realm->vm(), ByteString { result });
    }
    case GL_VERSION: {
        // Track potential fingerprinting (Milestone 0.4 Phase 4)
        canvas_for_binding()->document().page().client().page_did_call_fingerprinting_api("webgl"sv, "getParameter"sv);
        auto result = reinterpret_cast<char const*>(glGetString(GL_VERSION));
        return JS::PrimitiveString::create(m_realm->vm(), ByteString { result });
    }
    case GL_VIEWPORT: {
        Array<GLint, 4> result;
        result.fill(0);
        constexpr size_t buffer_size = 4 * sizeof(GLint);
        glGetIntegervRobustANGLE(GL_VIEWPORT, 4, nullptr, result.data());
        auto byte_buffer = MUST(ByteBuffer::copy(result.data(), buffer_size));
        auto array_buffer = JS::ArrayBuffer::create(m_realm, move(byte_buffer));
        return JS::Int32Array::create(m_realm, 4, array_buffer);
    }
    case GL_MAX_SAMPLES: {
        GLint result { 0 };
        glGetIntegervRobustANGLE(GL_MAX_SAMPLES, 1, nullptr, &result);
        return JS::Value(result);
    }
    case GL_MAX_3D_TEXTURE_SIZE: {
        GLint result { 0 };
        glGetIntegervRobustANGLE(GL_MAX_3D_TEXTURE_SIZE, 1, nullptr, &result);
        return JS::Value(result);
    }
    case GL_MAX_ARRAY_TEXTURE_LAYERS: {
        GLint result { 0 };
        glGetIntegervRobustANGLE(GL_MAX_ARRAY_TEXTURE_LAYERS, 1, nullptr, &result);
        return JS::Value(result);
    }
    case GL_MAX_COLOR_ATTACHMENTS: {
        GLint result { 0 };
        glGetIntegervRobustANGLE(GL_MAX_COLOR_ATTACHMENTS, 1, nullptr, &result);
        return JS::Value(result);
    }
    case GL_MAX_VERTEX_UNIFORM_COMPONENTS: {
        GLint result { 0 };
        glGetIntegervRobustANGLE(GL_MAX_VERTEX_UNIFORM_COMPONENTS, 1, nullptr, &result);
        return JS::Value(result);
    }
    case GL_MAX_UNIFORM_BLOCK_SIZE: {
        GLint64 result { 0 };
        glGetInteger64vRobustANGLE(GL_MAX_UNIFORM_BLOCK_SIZE, 1, nullptr, &result);
        return JS::Value(static_cast<double>(result));
    }
    case GL_MAX_UNIFORM_BUFFER_BINDINGS: {
        GLint result { 0 };
        glGetIntegervRobustANGLE(GL_MAX_UNIFORM_BUFFER_BINDINGS, 1, nullptr, &result);
        return JS::Value(result);
    }
    case GL_UNIFORM_BUFFER_OFFSET_ALIGNMENT: {
        GLint result { 0 };
        glGetIntegervRobustANGLE(GL_UNIFORM_BUFFER_OFFSET_ALIGNMENT, 1, nullptr, &result);
        return JS::Value(result);
    }
    case GL_MAX_DRAW_BUFFERS: {
        GLint result { 0 };
        glGetIntegervRobustANGLE(GL_MAX_DRAW_BUFFERS, 1, nullptr, &result);
        return JS::Value(result);
    }
    case GL_MAX_VERTEX_UNIFORM_BLOCKS: {
        GLint result { 0 };
        glGetIntegervRobustANGLE(GL_MAX_VERTEX_UNIFORM_BLOCKS, 1, nullptr, &result);
        return JS::Value(result);
    }
    case GL_MAX_FRAGMENT_INPUT_COMPONENTS: {
        GLint result { 0 };
        glGetIntegervRobustANGLE(GL_MAX_FRAGMENT_INPUT_COMPONENTS, 1, nullptr, &result);
        return JS::Value(result);
    }
    case GL_MAX_FRAGMENT_UNIFORM_COMPONENTS: {
        GLint result { 0 };
        glGetIntegervRobustANGLE(GL_MAX_FRAGMENT_UNIFORM_COMPONENTS, 1, nullptr, &result);
        return JS::Value(result);
    }
    case GL_MAX_COMBINED_UNIFORM_BLOCKS: {
        GLint result { 0 };
        glGetIntegervRobustANGLE(GL_MAX_COMBINED_UNIFORM_BLOCKS, 1, nullptr, &result);
        return JS::Value(result);
    }
    case GL_MAX_COMBINED_VERTEX_UNIFORM_COMPONENTS: {
        GLint64 result { 0 };
        glGetInteger64vRobustANGLE(GL_MAX_COMBINED_VERTEX_UNIFORM_COMPONENTS, 1, nullptr, &result);
        return JS::Value(static_cast<double>(result));
    }
    case GL_MAX_COMBINED_FRAGMENT_UNIFORM_COMPONENTS: {
        GLint64 result { 0 };
        glGetInteger64vRobustANGLE(GL_MAX_COMBINED_FRAGMENT_UNIFORM_COMPONENTS, 1, nullptr, &result);
        return JS::Value(static_cast<double>(result));
    }
    case GL_UNIFORM_BUFFER_BINDING: {
        if (!m_uniform_buffer_binding)
            return JS::js_null();
        return JS::Value(m_uniform_buffer_binding);
    }
    case GL_TEXTURE_BINDING_2D_ARRAY: {
        if (!m_texture_binding_2d_array)
            return JS::js_null();
        return JS::Value(m_texture_binding_2d_array);
    }
    case GL_COPY_READ_BUFFER_BINDING: {
        if (!m_copy_read_buffer_binding)
            return JS::js_null();
        return JS::Value(m_copy_read_buffer_binding);
    }
    case GL_COPY_WRITE_BUFFER_BINDING: {
        if (!m_copy_write_buffer_binding)
            return JS::js_null();
        return JS::Value(m_copy_write_buffer_binding);
    }
    case GL_MAX_ELEMENT_INDEX: {
        GLint64 result { 0 };
        glGetInteger64vRobustANGLE(GL_MAX_ELEMENT_INDEX, 1, nullptr, &result);
        return JS::Value(static_cast<double>(result));
    }
    case GL_MAX_FRAGMENT_UNIFORM_BLOCKS: {
        GLint result { 0 };
        glGetIntegervRobustANGLE(GL_MAX_FRAGMENT_UNIFORM_BLOCKS, 1, nullptr, &result);
        return JS::Value(result);
    }
    case GL_MAX_VARYING_COMPONENTS: {
        GLint result { 0 };
        glGetIntegervRobustANGLE(GL_MAX_VARYING_COMPONENTS, 1, nullptr, &result);
        return JS::Value(result);
    }
    case GL_MAX_ELEMENTS_INDICES: {
        GLint result { 0 };
        glGetIntegervRobustANGLE(GL_MAX_ELEMENTS_INDICES, 1, nullptr, &result);
        return JS::Value(result);
    }
    case GL_MAX_ELEMENTS_VERTICES: {
        GLint result { 0 };
        glGetIntegervRobustANGLE(GL_MAX_ELEMENTS_VERTICES, 1, nullptr, &result);
        return JS::Value(result);
    }
    case GL_MAX_TEXTURE_LOD_BIAS: {
        GLfloat result { 0.0f };
        glGetFloatvRobustANGLE(GL_MAX_TEXTURE_LOD_BIAS, 1, nullptr, &result);
        return JS::Value(result);
    }
    case GL_MAX_TRANSFORM_FEEDBACK_INTERLEAVED_COMPONENTS: {
        GLint result { 0 };
        glGetIntegervRobustANGLE(GL_MAX_TRANSFORM_FEEDBACK_INTERLEAVED_COMPONENTS, 1, nullptr, &result);
        return JS::Value(result);
    }
    case GL_MAX_TRANSFORM_FEEDBACK_SEPARATE_ATTRIBS: {
        GLint result { 0 };
        glGetIntegervRobustANGLE(GL_MAX_TRANSFORM_FEEDBACK_SEPARATE_ATTRIBS, 1, nullptr, &result);
        return JS::Value(result);
    }
    case GL_MAX_TRANSFORM_FEEDBACK_SEPARATE_COMPONENTS: {
        GLint result { 0 };
        glGetIntegervRobustANGLE(GL_MAX_TRANSFORM_FEEDBACK_SEPARATE_COMPONENTS, 1, nullptr, &result);
        return JS::Value(result);
    }
    case GL_MIN_PROGRAM_TEXEL_OFFSET: {
        GLint result { 0 };
        glGetIntegervRobustANGLE(GL_MIN_PROGRAM_TEXEL_OFFSET, 1, nullptr, &result);
        return JS::Value(result);
    }
    case GL_MAX_PROGRAM_TEXEL_OFFSET: {
        GLint result { 0 };
        glGetIntegervRobustANGLE(GL_MAX_PROGRAM_TEXEL_OFFSET, 1, nullptr, &result);
        return JS::Value(result);
    }
    case GL_MAX_VERTEX_OUTPUT_COMPONENTS: {
        GLint result { 0 };
        glGetIntegervRobustANGLE(GL_MAX_VERTEX_OUTPUT_COMPONENTS, 1, nullptr, &result);
        return JS::Value(result);
    }
    case GL_MAX_SERVER_WAIT_TIMEOUT: {
        GLint64 result { 0 };
        glGetInteger64vRobustANGLE(GL_MAX_SERVER_WAIT_TIMEOUT, 1, nullptr, &result);
        return JS::Value(static_cast<double>(result));
    }
    case GL_MAX_TEXTURE_MAX_ANISOTROPY_EXT: {
        if (ext_texture_filter_anisotropic_extension_enabled()) {
            GLfloat result { 0.0f };
            glGetFloatvRobustANGLE(GL_MAX_TEXTURE_MAX_ANISOTROPY_EXT, 1, nullptr, &result);
            return JS::Value(result);
        }

        set_error(GL_INVALID_ENUM);
        return JS::js_null();
    }
    case GL_TRANSFORM_FEEDBACK_ACTIVE: {
        GLboolean result { GL_FALSE };
        glGetBooleanvRobustANGLE(GL_TRANSFORM_FEEDBACK_ACTIVE, 1, nullptr, &result);
        return JS::Value(result == GL_TRUE);
    }
    case GL_TRANSFORM_FEEDBACK_BINDING: {
        if (!m_transform_feedback_binding)
            return JS::js_null();
        return JS::Value(m_transform_feedback_binding);
    }
    case GL_TRANSFORM_FEEDBACK_BUFFER_BINDING: {
        if (!m_transform_feedback_buffer_binding)
            return JS::js_null();
        return JS::Value(m_transform_feedback_buffer_binding);
    }
    case GL_PIXEL_PACK_BUFFER_BINDING: {
        if (!m_pixel_pack_buffer_binding)
            return JS::js_null();
        return JS::Value(m_pixel_pack_buffer_binding);
    }
    case GL_PIXEL_UNPACK_BUFFER_BINDING: {
        if (!m_pixel_unpack_buffer_binding)
            return JS::js_null();
        return JS::Value(m_pixel_unpack_buffer_binding);
    }
    case GL_TRANSFORM_FEEDBACK_PAUSED: {
        GLboolean result { GL_FALSE };
        glGetBooleanvRobustANGLE(GL_TRANSFORM_FEEDBACK_PAUSED, 1, nullptr, &result);
        return JS::Value(result == GL_TRUE);
    }
    case COMPRESSED_TEXTURE_FORMATS: {
        auto formats = enabled_compressed_texture_formats();
        auto byte_buffer = MUST(ByteBuffer::copy(formats.data(), formats.reinterpret<u8 const>().size()));
        auto array_buffer = JS::ArrayBuffer::create(m_realm, move(byte_buffer));
        return JS::Uint32Array::create(m_realm, formats.size(), array_buffer);
    }
    case UNPACK_FLIP_Y_WEBGL:
        return JS::Value(m_unpack_flip_y);
    case MAX_CLIENT_WAIT_TIMEOUT_WEBGL: {
        // FIXME: Make this an actual limit
        return JS::js_infinity();
    }
    default:
        dbgln("Unknown WebGL parameter name: {:x}", pname);
        set_error(GL_INVALID_ENUM);
        return JS::js_null();
    }
}

WebIDL::UnsignedLong WebGL2RenderingContextImpl::get_error()
{
    m_context->make_current();
    return glGetError();
}

JS::Value WebGL2RenderingContextImpl::get_program_parameter(GC::Root<WebGLProgram> program, WebIDL::UnsignedLong pname)
{
    m_context->make_current();

    GLuint program_handle = 0;
    if (program) {
        auto handle_or_error = program->handle(this);
        if (handle_or_error.is_error()) {
            set_error(GL_INVALID_OPERATION);
            return JS::js_null();
        }
        program_handle = handle_or_error.release_value();
    }

    GLint result = 0;
    glGetProgramivRobustANGLE(program_handle, pname, 1, nullptr, &result);
    switch (pname) {
    case GL_ATTACHED_SHADERS:
    case GL_ACTIVE_ATTRIBUTES:
    case GL_ACTIVE_UNIFORMS:

    case GL_TRANSFORM_FEEDBACK_BUFFER_MODE:
    case GL_TRANSFORM_FEEDBACK_VARYINGS:
    case GL_ACTIVE_UNIFORM_BLOCKS:

        return JS::Value(result);
    case GL_DELETE_STATUS:
    case GL_LINK_STATUS:
    case GL_VALIDATE_STATUS:
        return JS::Value(result == GL_TRUE);
    default:
        dbgln("Unknown WebGL program parameter name: 0x{:04x}", pname);
        set_error(GL_INVALID_ENUM);
        return JS::js_null();
    }
}

Optional<String> WebGL2RenderingContextImpl::get_program_info_log(GC::Root<WebGLProgram> program)
{
    m_context->make_current();

    GLuint program_handle = 0;
    if (program) {
        auto handle_or_error = program->handle(this);
        if (handle_or_error.is_error()) {
            set_error(GL_INVALID_OPERATION);
            return {};
        }
        program_handle = handle_or_error.release_value();
    }

    GLint info_log_length = 0;
    glGetProgramiv(program_handle, GL_INFO_LOG_LENGTH, &info_log_length);
    Vector<GLchar> info_log;
    info_log.resize(info_log_length);
    if (!info_log_length)
        return String {};
    glGetProgramInfoLog(program_handle, info_log_length, nullptr, info_log.data());
    return String::from_utf8_without_validation(ReadonlyBytes { info_log.data(), static_cast<size_t>(info_log_length - 1) });
}

JS::Value WebGL2RenderingContextImpl::get_shader_parameter(GC::Root<WebGLShader> shader, WebIDL::UnsignedLong pname)
{
    m_context->make_current();

    GLuint shader_handle = 0;
    if (shader) {
        auto handle_or_error = shader->handle(this);
        if (handle_or_error.is_error()) {
            set_error(GL_INVALID_OPERATION);
            return JS::js_null();
        }
        shader_handle = handle_or_error.release_value();
    }

    GLint result = 0;
    glGetShaderivRobustANGLE(shader_handle, pname, 1, nullptr, &result);
    switch (pname) {
    case GL_SHADER_TYPE:
        return JS::Value(result);
    case GL_DELETE_STATUS:
    case GL_COMPILE_STATUS:
        return JS::Value(result == GL_TRUE);
    default:
        dbgln("Unknown WebGL shader parameter name: 0x{:04x}", pname);
        set_error(GL_INVALID_ENUM);
        return JS::js_null();
    }
}

GC::Root<WebGLShaderPrecisionFormat> WebGL2RenderingContextImpl::get_shader_precision_format(WebIDL::UnsignedLong shadertype, WebIDL::UnsignedLong precisiontype)
{
    m_context->make_current();

    GLint range[2];
    GLint precision;
    glGetShaderPrecisionFormat(shadertype, precisiontype, range, &precision);
    return WebGLShaderPrecisionFormat::create(m_realm, range[0], range[1], precision);
}

Optional<String> WebGL2RenderingContextImpl::get_shader_info_log(GC::Root<WebGLShader> shader)
{
    m_context->make_current();

    GLuint shader_handle = 0;
    if (shader) {
        auto handle_or_error = shader->handle(this);
        if (handle_or_error.is_error()) {
            set_error(GL_INVALID_OPERATION);
            return {};
        }
        shader_handle = handle_or_error.release_value();
    }

    GLint info_log_length = 0;
    glGetShaderiv(shader_handle, GL_INFO_LOG_LENGTH, &info_log_length);
    Vector<GLchar> info_log;
    info_log.resize(info_log_length);
    if (!info_log_length)
        return String {};
    glGetShaderInfoLog(shader_handle, info_log_length, nullptr, info_log.data());
    return String::from_utf8_without_validation(ReadonlyBytes { info_log.data(), static_cast<size_t>(info_log_length - 1) });
}

Optional<String> WebGL2RenderingContextImpl::get_shader_source(GC::Root<WebGLShader> shader)
{
    m_context->make_current();

    GLuint shader_handle = 0;
    if (shader) {
        auto handle_or_error = shader->handle(this);
        if (handle_or_error.is_error()) {
            set_error(GL_INVALID_OPERATION);
            return {};
        }
        shader_handle = handle_or_error.release_value();
    }

    GLint shader_source_length = 0;
    glGetShaderiv(shader_handle, GL_SHADER_SOURCE_LENGTH, &shader_source_length);
    if (!shader_source_length)
        return String {};

    auto shader_source = MUST(ByteBuffer::create_uninitialized(shader_source_length));
    glGetShaderSource(shader_handle, shader_source_length, nullptr, reinterpret_cast<GLchar*>(shader_source.data()));
    return String::from_utf8_without_validation(ReadonlyBytes { shader_source.data(), static_cast<size_t>(shader_source_length - 1) });
}

JS::Value WebGL2RenderingContextImpl::get_uniform(GC::Root<WebGLProgram>, GC::Root<WebGLUniformLocation>)
{
    dbgln("FIXME: Implement get_uniform");
    return JS::Value(0);
}

GC::Root<WebGLUniformLocation> WebGL2RenderingContextImpl::get_uniform_location(GC::Root<WebGLProgram> program, String name)
{
    m_context->make_current();

    GLuint program_handle = 0;
    if (program) {
        auto handle_or_error = program->handle(this);
        if (handle_or_error.is_error()) {
            set_error(GL_INVALID_OPERATION);
            return {};
        }
        program_handle = handle_or_error.release_value();
    }

    auto name_null_terminated = null_terminated_string(name);

    // "This function returns -1 if name does not correspond to an active uniform variable in program or if name starts
    //  with the reserved prefix "gl_"."
    // WebGL Spec: The return value is null if name does not correspond to an active uniform variable in the passed program.
    auto location = glGetUniformLocation(program_handle, name_null_terminated.data());
    if (location == -1)
        return nullptr;

    return WebGLUniformLocation::create(m_realm, location);
}

JS::Value WebGL2RenderingContextImpl::get_vertex_attrib(WebIDL::UnsignedLong index, WebIDL::UnsignedLong pname)
{
    switch (pname) {
    case GL_CURRENT_VERTEX_ATTRIB: {
        Array<GLfloat, 4> result;
        result.fill(0);
        glGetVertexAttribfvRobustANGLE(index, GL_CURRENT_VERTEX_ATTRIB, result.size(), nullptr, result.data());

        auto byte_buffer = MUST(ByteBuffer::copy(result.span().reinterpret<u8>()));
        auto array_buffer = JS::ArrayBuffer::create(m_realm, move(byte_buffer));
        return JS::Float32Array::create(m_realm, result.size(), array_buffer);
    }
    case GL_VERTEX_ATTRIB_ARRAY_BUFFER_BINDING: {
        GLint handle { 0 };
        glGetVertexAttribivRobustANGLE(index, GL_VERTEX_ATTRIB_ARRAY_BUFFER_BINDING, 1, nullptr, &handle);
        return WebGLBuffer::create(m_realm, *this, handle);
    }
    case GL_VERTEX_ATTRIB_ARRAY_DIVISOR: {
        GLint result { 0 };
        glGetVertexAttribivRobustANGLE(index, GL_VERTEX_ATTRIB_ARRAY_DIVISOR, 1, nullptr, &result);
        return JS::Value(result);
    }
    case GL_VERTEX_ATTRIB_ARRAY_ENABLED: {
        GLint result { 0 };
        glGetVertexAttribivRobustANGLE(index, GL_VERTEX_ATTRIB_ARRAY_ENABLED, 1, nullptr, &result);
        return JS::Value(result == GL_TRUE);
    }
    case GL_VERTEX_ATTRIB_ARRAY_INTEGER: {
        GLint result { 0 };
        glGetVertexAttribivRobustANGLE(index, GL_VERTEX_ATTRIB_ARRAY_INTEGER, 1, nullptr, &result);
        return JS::Value(result == GL_TRUE);
    }
    case GL_VERTEX_ATTRIB_ARRAY_NORMALIZED: {
        GLint result { 0 };
        glGetVertexAttribivRobustANGLE(index, GL_VERTEX_ATTRIB_ARRAY_NORMALIZED, 1, nullptr, &result);
        return JS::Value(result == GL_TRUE);
    }
    case GL_VERTEX_ATTRIB_ARRAY_SIZE: {
        GLint result { 0 };
        glGetVertexAttribivRobustANGLE(index, GL_VERTEX_ATTRIB_ARRAY_SIZE, 1, nullptr, &result);
        return JS::Value(result);
    }
    case GL_VERTEX_ATTRIB_ARRAY_STRIDE: {
        GLint result { 0 };
        glGetVertexAttribivRobustANGLE(index, GL_VERTEX_ATTRIB_ARRAY_STRIDE, 1, nullptr, &result);
        return JS::Value(result);
    }
    case GL_VERTEX_ATTRIB_ARRAY_TYPE: {
        GLint result { 0 };
        glGetVertexAttribivRobustANGLE(index, GL_VERTEX_ATTRIB_ARRAY_TYPE, 1, nullptr, &result);
        return JS::Value(result);
    }
    default:
        dbgln("Unknown WebGL vertex attrib name: 0x{:04x}", pname);
        set_error(GL_INVALID_ENUM);
        return JS::js_null();
    }
}

WebIDL::LongLong WebGL2RenderingContextImpl::get_vertex_attrib_offset(WebIDL::UnsignedLong index, WebIDL::UnsignedLong pname)
{
    if (pname != GL_VERTEX_ATTRIB_ARRAY_POINTER) {
        set_error(GL_INVALID_ENUM);
        return 0;
    }

    GLintptr result { 0 };
    glGetVertexAttribPointervRobustANGLE(index, GL_VERTEX_ATTRIB_ARRAY_POINTER, 1, nullptr, reinterpret_cast<void**>(&result));
    return result;
}

void WebGL2RenderingContextImpl::hint(WebIDL::UnsignedLong target, WebIDL::UnsignedLong mode)
{
    m_context->make_current();
    glHint(target, mode);
}

bool WebGL2RenderingContextImpl::is_buffer(GC::Root<WebGLBuffer> buffer)
{
    m_context->make_current();

    auto buffer_handle = 0;
    if (buffer) {
        auto handle_or_error = buffer->handle(this);
        if (handle_or_error.is_error()) {
            set_error(GL_INVALID_OPERATION);
            return false;
        }
        buffer_handle = handle_or_error.release_value();
    }
    return glIsBuffer(buffer_handle);
}

bool WebGL2RenderingContextImpl::is_enabled(WebIDL::UnsignedLong cap)
{
    m_context->make_current();
    return glIsEnabled(cap);
}

bool WebGL2RenderingContextImpl::is_framebuffer(GC::Root<WebGLFramebuffer> framebuffer)
{
    m_context->make_current();

    auto framebuffer_handle = 0;
    if (framebuffer) {
        auto handle_or_error = framebuffer->handle(this);
        if (handle_or_error.is_error()) {
            set_error(GL_INVALID_OPERATION);
            return false;
        }
        framebuffer_handle = handle_or_error.release_value();
    }
    return glIsFramebuffer(framebuffer_handle);
}

bool WebGL2RenderingContextImpl::is_program(GC::Root<WebGLProgram> program)
{
    m_context->make_current();

    auto program_handle = 0;
    if (program) {
        auto handle_or_error = program->handle(this);
        if (handle_or_error.is_error()) {
            set_error(GL_INVALID_OPERATION);
            return false;
        }
        program_handle = handle_or_error.release_value();
    }
    return glIsProgram(program_handle);
}

bool WebGL2RenderingContextImpl::is_renderbuffer(GC::Root<WebGLRenderbuffer> renderbuffer)
{
    m_context->make_current();

    auto renderbuffer_handle = 0;
    if (renderbuffer) {
        auto handle_or_error = renderbuffer->handle(this);
        if (handle_or_error.is_error()) {
            set_error(GL_INVALID_OPERATION);
            return false;
        }
        renderbuffer_handle = handle_or_error.release_value();
    }
    return glIsRenderbuffer(renderbuffer_handle);
}

bool WebGL2RenderingContextImpl::is_shader(GC::Root<WebGLShader> shader)
{
    m_context->make_current();

    auto shader_handle = 0;
    if (shader) {
        auto handle_or_error = shader->handle(this);
        if (handle_or_error.is_error()) {
            set_error(GL_INVALID_OPERATION);
            return false;
        }
        shader_handle = handle_or_error.release_value();
    }
    return glIsShader(shader_handle);
}

bool WebGL2RenderingContextImpl::is_texture(GC::Root<WebGLTexture> texture)
{
    m_context->make_current();

    auto texture_handle = 0;
    if (texture) {
        auto handle_or_error = texture->handle(this);
        if (handle_or_error.is_error()) {
            set_error(GL_INVALID_OPERATION);
            return false;
        }
        texture_handle = handle_or_error.release_value();
    }
    return glIsTexture(texture_handle);
}

void WebGL2RenderingContextImpl::line_width(float width)
{
    m_context->make_current();
    glLineWidth(width);
}

void WebGL2RenderingContextImpl::link_program(GC::Root<WebGLProgram> program)
{
    m_context->make_current();

    auto program_handle = 0;
    if (program) {
        auto handle_or_error = program->handle(this);
        if (handle_or_error.is_error()) {
            set_error(GL_INVALID_OPERATION);
            return;
        }
        program_handle = handle_or_error.release_value();
    }
    glLinkProgram(program_handle);
}

void WebGL2RenderingContextImpl::pixel_storei(WebIDL::UnsignedLong pname, WebIDL::Long param)
{
    m_context->make_current();

    switch (pname) {
    case UNPACK_FLIP_Y_WEBGL:
        m_unpack_flip_y = param != GL_FALSE;
        return;
    }

    glPixelStorei(pname, param);
}

void WebGL2RenderingContextImpl::polygon_offset(float factor, float units)
{
    m_context->make_current();
    glPolygonOffset(factor, units);
}

void WebGL2RenderingContextImpl::renderbuffer_storage(WebIDL::UnsignedLong target, WebIDL::UnsignedLong internalformat, WebIDL::Long width, WebIDL::Long height)
{
    m_context->make_current();

    if (internalformat == GL_DEPTH_STENCIL)
        internalformat = GL_DEPTH24_STENCIL8;

    glRenderbufferStorage(target, internalformat, width, height);
}

void WebGL2RenderingContextImpl::sample_coverage(float value, bool invert)
{
    m_context->make_current();
    glSampleCoverage(value, invert);
}

void WebGL2RenderingContextImpl::scissor(WebIDL::Long x, WebIDL::Long y, WebIDL::Long width, WebIDL::Long height)
{
    m_context->make_current();
    glScissor(x, y, width, height);
}

void WebGL2RenderingContextImpl::shader_source(GC::Root<WebGLShader> shader, String source)
{
    m_context->make_current();

    GLuint shader_handle = 0;
    if (shader) {
        auto handle_or_error = shader->handle(this);
        if (handle_or_error.is_error()) {
            set_error(GL_INVALID_OPERATION);
            return;
        }
        shader_handle = handle_or_error.release_value();
    }

    Vector<GLchar*> strings;
    auto string = null_terminated_string(source);
    strings.append(string.data());
    Vector<GLint> length;
    length.append(source.bytes().size());
    glShaderSource(shader_handle, 1, strings.data(), length.data());
}

void WebGL2RenderingContextImpl::stencil_func(WebIDL::UnsignedLong func, WebIDL::Long ref, WebIDL::UnsignedLong mask)
{
    m_context->make_current();
    glStencilFunc(func, ref, mask);
}

void WebGL2RenderingContextImpl::stencil_func_separate(WebIDL::UnsignedLong face, WebIDL::UnsignedLong func, WebIDL::Long ref, WebIDL::UnsignedLong mask)
{
    m_context->make_current();
    glStencilFuncSeparate(face, func, ref, mask);
}

void WebGL2RenderingContextImpl::stencil_mask(WebIDL::UnsignedLong mask)
{
    m_context->make_current();
    glStencilMask(mask);
}

void WebGL2RenderingContextImpl::stencil_mask_separate(WebIDL::UnsignedLong face, WebIDL::UnsignedLong mask)
{
    m_context->make_current();
    glStencilMaskSeparate(face, mask);
}

void WebGL2RenderingContextImpl::stencil_op(WebIDL::UnsignedLong fail, WebIDL::UnsignedLong zfail, WebIDL::UnsignedLong zpass)
{
    m_context->make_current();
    glStencilOp(fail, zfail, zpass);
}

void WebGL2RenderingContextImpl::stencil_op_separate(WebIDL::UnsignedLong face, WebIDL::UnsignedLong fail, WebIDL::UnsignedLong zfail, WebIDL::UnsignedLong zpass)
{
    m_context->make_current();
    glStencilOpSeparate(face, fail, zfail, zpass);
}

void WebGL2RenderingContextImpl::tex_parameterf(WebIDL::UnsignedLong target, WebIDL::UnsignedLong pname, float param)
{
    m_context->make_current();
    glTexParameterf(target, pname, param);
}

void WebGL2RenderingContextImpl::tex_parameteri(WebIDL::UnsignedLong target, WebIDL::UnsignedLong pname, WebIDL::Long param)
{
    m_context->make_current();
    glTexParameteri(target, pname, param);
}

void WebGL2RenderingContextImpl::uniform1f(GC::Root<WebGLUniformLocation> location, float x)
{
    m_context->make_current();
    glUniform1f(location ? location->handle() : 0, x);
}

void WebGL2RenderingContextImpl::uniform2f(GC::Root<WebGLUniformLocation> location, float x, float y)
{
    m_context->make_current();
    glUniform2f(location ? location->handle() : 0, x, y);
}

void WebGL2RenderingContextImpl::uniform3f(GC::Root<WebGLUniformLocation> location, float x, float y, float z)
{
    m_context->make_current();
    glUniform3f(location ? location->handle() : 0, x, y, z);
}

void WebGL2RenderingContextImpl::uniform4f(GC::Root<WebGLUniformLocation> location, float x, float y, float z, float w)
{
    m_context->make_current();
    glUniform4f(location ? location->handle() : 0, x, y, z, w);
}

void WebGL2RenderingContextImpl::uniform1i(GC::Root<WebGLUniformLocation> location, WebIDL::Long x)
{
    m_context->make_current();
    glUniform1i(location ? location->handle() : 0, x);
}

void WebGL2RenderingContextImpl::uniform2i(GC::Root<WebGLUniformLocation> location, WebIDL::Long x, WebIDL::Long y)
{
    m_context->make_current();
    glUniform2i(location ? location->handle() : 0, x, y);
}

void WebGL2RenderingContextImpl::uniform3i(GC::Root<WebGLUniformLocation> location, WebIDL::Long x, WebIDL::Long y, WebIDL::Long z)
{
    m_context->make_current();
    glUniform3i(location ? location->handle() : 0, x, y, z);
}

void WebGL2RenderingContextImpl::uniform4i(GC::Root<WebGLUniformLocation> location, WebIDL::Long x, WebIDL::Long y, WebIDL::Long z, WebIDL::Long w)
{
    m_context->make_current();
    glUniform4i(location ? location->handle() : 0, x, y, z, w);
}

void WebGL2RenderingContextImpl::use_program(GC::Root<WebGLProgram> program)
{
    m_context->make_current();

    GLuint program_handle = 0;
    if (program) {
        auto handle_or_error = program->handle(this);
        if (handle_or_error.is_error()) {
            set_error(GL_INVALID_OPERATION);
            return;
        }
        program_handle = handle_or_error.release_value();
    }

    glUseProgram(program_handle);
    m_current_program = program;
}

void WebGL2RenderingContextImpl::validate_program(GC::Root<WebGLProgram> program)
{
    m_context->make_current();

    auto program_handle = 0;
    if (program) {
        auto handle_or_error = program->handle(this);
        if (handle_or_error.is_error()) {
            set_error(GL_INVALID_OPERATION);
            return;
        }
        program_handle = handle_or_error.release_value();
    }
    glValidateProgram(program_handle);
}

void WebGL2RenderingContextImpl::vertex_attrib1f(WebIDL::UnsignedLong index, float x)
{
    m_context->make_current();
    glVertexAttrib1f(index, x);
}

void WebGL2RenderingContextImpl::vertex_attrib2f(WebIDL::UnsignedLong index, float x, float y)
{
    m_context->make_current();
    glVertexAttrib2f(index, x, y);
}

void WebGL2RenderingContextImpl::vertex_attrib3f(WebIDL::UnsignedLong index, float x, float y, float z)
{
    m_context->make_current();
    glVertexAttrib3f(index, x, y, z);
}

void WebGL2RenderingContextImpl::vertex_attrib4f(WebIDL::UnsignedLong index, float x, float y, float z, float w)
{
    m_context->make_current();
    glVertexAttrib4f(index, x, y, z, w);
}

void WebGL2RenderingContextImpl::vertex_attrib1fv(WebIDL::UnsignedLong index, Float32List values)
{
    m_context->make_current();

    auto span = MUST(span_from_float32_list(values, /* src_offset= */ 0));
    if (span.size() < 1) {
        set_error(GL_INVALID_VALUE);
        return;
    }
    glVertexAttrib1fv(index, span.data());
}

void WebGL2RenderingContextImpl::vertex_attrib2fv(WebIDL::UnsignedLong index, Float32List values)
{
    m_context->make_current();

    auto span = MUST(span_from_float32_list(values, /* src_offset= */ 0));
    if (span.size() < 2) {
        set_error(GL_INVALID_VALUE);
        return;
    }
    glVertexAttrib2fv(index, span.data());
}

void WebGL2RenderingContextImpl::vertex_attrib3fv(WebIDL::UnsignedLong index, Float32List values)
{
    m_context->make_current();

    auto span = MUST(span_from_float32_list(values, /* src_offset= */ 0));
    if (span.size() < 3) {
        set_error(GL_INVALID_VALUE);
        return;
    }
    glVertexAttrib3fv(index, span.data());
}

void WebGL2RenderingContextImpl::vertex_attrib4fv(WebIDL::UnsignedLong index, Float32List values)
{
    m_context->make_current();

    auto span = MUST(span_from_float32_list(values, /* src_offset= */ 0));
    if (span.size() < 4) {
        set_error(GL_INVALID_VALUE);
        return;
    }
    glVertexAttrib4fv(index, span.data());
}

void WebGL2RenderingContextImpl::vertex_attrib_pointer(WebIDL::UnsignedLong index, WebIDL::Long size, WebIDL::UnsignedLong type, bool normalized, WebIDL::Long stride, WebIDL::LongLong offset)
{
    m_context->make_current();

    glVertexAttribPointer(index, size, type, normalized, stride, reinterpret_cast<void*>(offset));
}

void WebGL2RenderingContextImpl::viewport(WebIDL::Long x, WebIDL::Long y, WebIDL::Long width, WebIDL::Long height)
{
    m_context->make_current();
    glViewport(x, y, width, height);
}

void WebGL2RenderingContextImpl::visit_edges(JS::Cell::Visitor& visitor)
{
    visitor.visit(m_realm);
    visitor.visit(m_array_buffer_binding);
    visitor.visit(m_element_array_buffer_binding);
    visitor.visit(m_current_program);
    visitor.visit(m_framebuffer_binding);
    visitor.visit(m_renderbuffer_binding);
    visitor.visit(m_texture_binding_2d);
    visitor.visit(m_texture_binding_cube_map);

    visitor.visit(m_uniform_buffer_binding);
    visitor.visit(m_copy_read_buffer_binding);
    visitor.visit(m_copy_write_buffer_binding);
    visitor.visit(m_transform_feedback_buffer_binding);
    visitor.visit(m_texture_binding_2d_array);
    visitor.visit(m_texture_binding_3d);
    visitor.visit(m_transform_feedback_binding);
    visitor.visit(m_pixel_pack_buffer_binding);
    visitor.visit(m_pixel_unpack_buffer_binding);
=======
    auto pixels = SET_ERROR_VALUE_IF_ERROR(get_offset_span<u8 const>(*src_data, src_offset, src_length_override), GL_INVALID_VALUE);
    glCompressedTexSubImage3DRobustANGLE(target, level, xoffset, yoffset, zoffset, width, height, depth, format, pixels.size(), pixels.size(), pixels.data());
>>>>>>> aff64205
}

}<|MERGE_RESOLUTION|>--- conflicted
+++ resolved
@@ -17,9 +17,6 @@
 #include <LibJS/Runtime/Array.h>
 #include <LibJS/Runtime/ArrayBuffer.h>
 #include <LibJS/Runtime/TypedArray.h>
-#include <LibWeb/DOM/Document.h>
-#include <LibWeb/HTML/HTMLCanvasElement.h>
-#include <LibWeb/Page/Page.h>
 #include <LibWeb/WebGL/OpenGLContext.h>
 #include <LibWeb/WebGL/WebGL2RenderingContextImpl.h>
 #include <LibWeb/WebGL/WebGLActiveInfo.h>
@@ -1216,2149 +1213,8 @@
         return;
     }
 
-<<<<<<< HEAD
-    glReadPixelsRobustANGLE(x, y, width, height, format, type, 0, nullptr, nullptr, nullptr, reinterpret_cast<void*>(offset));
-}
-
-void WebGL2RenderingContextImpl::active_texture(WebIDL::UnsignedLong texture)
-{
-    m_context->make_current();
-    glActiveTexture(texture);
-}
-
-void WebGL2RenderingContextImpl::attach_shader(GC::Root<WebGLProgram> program, GC::Root<WebGLShader> shader)
-{
-    m_context->make_current();
-
-    GLuint program_handle = 0;
-    if (program) {
-        auto handle_or_error = program->handle(this);
-        if (handle_or_error.is_error()) {
-            set_error(GL_INVALID_OPERATION);
-            return;
-        }
-        program_handle = handle_or_error.release_value();
-    }
-
-    GLuint shader_handle = 0;
-    if (shader) {
-        auto handle_or_error = shader->handle(this);
-        if (handle_or_error.is_error()) {
-            set_error(GL_INVALID_OPERATION);
-            return;
-        }
-        shader_handle = handle_or_error.release_value();
-    }
-
-    if (program->attached_vertex_shader() == shader || program->attached_fragment_shader() == shader) {
-        dbgln("WebGL: Shader is already attached to program");
-        set_error(GL_INVALID_OPERATION);
-        return;
-    }
-
-    if (shader->type() == GL_VERTEX_SHADER && program->attached_vertex_shader()) {
-        dbgln("WebGL: Not attaching vertex shader to program as it already has a vertex shader attached");
-        set_error(GL_INVALID_OPERATION);
-        return;
-    }
-
-    if (shader->type() == GL_FRAGMENT_SHADER && program->attached_fragment_shader()) {
-        dbgln("WebGL: Not attaching fragment shader to program as it already has a fragment shader attached");
-        set_error(GL_INVALID_OPERATION);
-        return;
-    }
-
-    glAttachShader(program_handle, shader_handle);
-
-    switch (shader->type()) {
-    case GL_VERTEX_SHADER:
-        program->set_attached_vertex_shader(shader.ptr());
-        break;
-    case GL_FRAGMENT_SHADER:
-        program->set_attached_fragment_shader(shader.ptr());
-        break;
-    default:
-        VERIFY_NOT_REACHED();
-    }
-}
-
-void WebGL2RenderingContextImpl::bind_attrib_location(GC::Root<WebGLProgram> program, WebIDL::UnsignedLong index, String name)
-{
-    m_context->make_current();
-
-    auto program_handle = 0;
-    if (program) {
-        auto handle_or_error = program->handle(this);
-        if (handle_or_error.is_error()) {
-            set_error(GL_INVALID_OPERATION);
-            return;
-        }
-        program_handle = handle_or_error.release_value();
-    }
-
-    auto name_null_terminated = null_terminated_string(name);
-    glBindAttribLocation(program_handle, index, name_null_terminated.data());
-}
-
-void WebGL2RenderingContextImpl::bind_buffer(WebIDL::UnsignedLong target, GC::Root<WebGLBuffer> buffer)
-{
-    m_context->make_current();
-
-    GLuint buffer_handle = 0;
-    if (buffer) {
-        auto handle_or_error = buffer->handle(this);
-        if (handle_or_error.is_error()) {
-            set_error(GL_INVALID_OPERATION);
-            return;
-        }
-        buffer_handle = handle_or_error.release_value();
-    }
-
-    switch (target) {
-    case GL_ARRAY_BUFFER:
-        m_array_buffer_binding = buffer;
-        break;
-    case GL_COPY_READ_BUFFER:
-        m_copy_read_buffer_binding = buffer;
-        break;
-    case GL_COPY_WRITE_BUFFER:
-        m_copy_write_buffer_binding = buffer;
-        break;
-    case GL_ELEMENT_ARRAY_BUFFER:
-        m_element_array_buffer_binding = buffer;
-        break;
-    case GL_PIXEL_PACK_BUFFER:
-        m_pixel_pack_buffer_binding = buffer;
-        break;
-    case GL_PIXEL_UNPACK_BUFFER:
-        m_pixel_unpack_buffer_binding = buffer;
-        break;
-    case GL_TRANSFORM_FEEDBACK_BUFFER:
-        m_transform_feedback_buffer_binding = buffer;
-        break;
-    case GL_UNIFORM_BUFFER:
-        m_uniform_buffer_binding = buffer;
-        break;
-    default:
-        dbgln("Unknown WebGL buffer object binding target for storing current binding: 0x{:04x}", target);
-        set_error(GL_INVALID_ENUM);
-        return;
-    }
-
-    glBindBuffer(target, buffer_handle);
-}
-
-void WebGL2RenderingContextImpl::bind_framebuffer(WebIDL::UnsignedLong target, GC::Root<WebGLFramebuffer> framebuffer)
-{
-    m_context->make_current();
-
-    GLuint framebuffer_handle = 0;
-    if (framebuffer) {
-        auto handle_or_error = framebuffer->handle(this);
-        if (handle_or_error.is_error()) {
-            set_error(GL_INVALID_OPERATION);
-            return;
-        }
-        framebuffer_handle = handle_or_error.release_value();
-    }
-
-    glBindFramebuffer(target, framebuffer ? framebuffer_handle : m_context->default_framebuffer());
-    m_framebuffer_binding = framebuffer;
-}
-
-void WebGL2RenderingContextImpl::bind_renderbuffer(WebIDL::UnsignedLong target, GC::Root<WebGLRenderbuffer> renderbuffer)
-{
-    m_context->make_current();
-
-    GLuint renderbuffer_handle = 0;
-    if (renderbuffer) {
-        auto handle_or_error = renderbuffer->handle(this);
-        if (handle_or_error.is_error()) {
-            set_error(GL_INVALID_OPERATION);
-            return;
-        }
-        renderbuffer_handle = handle_or_error.release_value();
-    }
-
-    glBindRenderbuffer(target, renderbuffer ? renderbuffer_handle : m_context->default_renderbuffer());
-    m_renderbuffer_binding = renderbuffer;
-}
-
-void WebGL2RenderingContextImpl::bind_texture(WebIDL::UnsignedLong target, GC::Root<WebGLTexture> texture)
-{
-    m_context->make_current();
-
-    GLuint texture_handle = 0;
-    if (texture) {
-        auto handle_or_error = texture->handle(this);
-        if (handle_or_error.is_error()) {
-            set_error(GL_INVALID_OPERATION);
-            return;
-        }
-        texture_handle = handle_or_error.release_value();
-    }
-
-    switch (target) {
-    case GL_TEXTURE_2D:
-        m_texture_binding_2d = texture;
-        break;
-    case GL_TEXTURE_CUBE_MAP:
-        m_texture_binding_cube_map = texture;
-        break;
-
-    case GL_TEXTURE_2D_ARRAY:
-        m_texture_binding_2d_array = texture;
-        break;
-    case GL_TEXTURE_3D:
-        m_texture_binding_3d = texture;
-        break;
-
-    default:
-        dbgln("Unknown WebGL texture target for storing current binding: 0x{:04x}", target);
-        set_error(GL_INVALID_ENUM);
-        return;
-    }
-    glBindTexture(target, texture_handle);
-}
-
-void WebGL2RenderingContextImpl::blend_color(float red, float green, float blue, float alpha)
-{
-    m_context->make_current();
-    glBlendColor(red, green, blue, alpha);
-}
-
-void WebGL2RenderingContextImpl::blend_equation(WebIDL::UnsignedLong mode)
-{
-    m_context->make_current();
-    glBlendEquation(mode);
-}
-
-void WebGL2RenderingContextImpl::blend_equation_separate(WebIDL::UnsignedLong mode_rgb, WebIDL::UnsignedLong mode_alpha)
-{
-    m_context->make_current();
-    glBlendEquationSeparate(mode_rgb, mode_alpha);
-}
-
-void WebGL2RenderingContextImpl::blend_func(WebIDL::UnsignedLong sfactor, WebIDL::UnsignedLong dfactor)
-{
-    m_context->make_current();
-    glBlendFunc(sfactor, dfactor);
-}
-
-void WebGL2RenderingContextImpl::blend_func_separate(WebIDL::UnsignedLong src_rgb, WebIDL::UnsignedLong dst_rgb, WebIDL::UnsignedLong src_alpha, WebIDL::UnsignedLong dst_alpha)
-{
-    m_context->make_current();
-    glBlendFuncSeparate(src_rgb, dst_rgb, src_alpha, dst_alpha);
-}
-
-WebIDL::UnsignedLong WebGL2RenderingContextImpl::check_framebuffer_status(WebIDL::UnsignedLong target)
-{
-    m_context->make_current();
-    return glCheckFramebufferStatus(target);
-}
-
-void WebGL2RenderingContextImpl::clear(WebIDL::UnsignedLong mask)
-{
-    m_context->make_current();
-    m_context->notify_content_will_change();
-    needs_to_present();
-    glClear(mask);
-}
-
-void WebGL2RenderingContextImpl::clear_color(float red, float green, float blue, float alpha)
-{
-    m_context->make_current();
-    glClearColor(red, green, blue, alpha);
-}
-
-void WebGL2RenderingContextImpl::clear_depth(float depth)
-{
-    m_context->make_current();
-    glClearDepthf(depth);
-}
-
-void WebGL2RenderingContextImpl::clear_stencil(WebIDL::Long s)
-{
-    m_context->make_current();
-    glClearStencil(s);
-}
-
-void WebGL2RenderingContextImpl::color_mask(bool red, bool green, bool blue, bool alpha)
-{
-    m_context->make_current();
-    glColorMask(red, green, blue, alpha);
-}
-
-void WebGL2RenderingContextImpl::compile_shader(GC::Root<WebGLShader> shader)
-{
-    m_context->make_current();
-
-    auto shader_handle = 0;
-    if (shader) {
-        auto handle_or_error = shader->handle(this);
-        if (handle_or_error.is_error()) {
-            set_error(GL_INVALID_OPERATION);
-            return;
-        }
-        shader_handle = handle_or_error.release_value();
-    }
-    glCompileShader(shader_handle);
-}
-
-void WebGL2RenderingContextImpl::copy_tex_image2d(WebIDL::UnsignedLong target, WebIDL::Long level, WebIDL::UnsignedLong internalformat, WebIDL::Long x, WebIDL::Long y, WebIDL::Long width, WebIDL::Long height, WebIDL::Long border)
-{
-    m_context->make_current();
-    glCopyTexImage2D(target, level, internalformat, x, y, width, height, border);
-}
-
-void WebGL2RenderingContextImpl::copy_tex_sub_image2d(WebIDL::UnsignedLong target, WebIDL::Long level, WebIDL::Long xoffset, WebIDL::Long yoffset, WebIDL::Long x, WebIDL::Long y, WebIDL::Long width, WebIDL::Long height)
-{
-    m_context->make_current();
-    glCopyTexSubImage2D(target, level, xoffset, yoffset, x, y, width, height);
-}
-
-GC::Root<WebGLBuffer> WebGL2RenderingContextImpl::create_buffer()
-{
-    m_context->make_current();
-
-    GLuint handle = 0;
-    glGenBuffers(1, &handle);
-    return WebGLBuffer::create(m_realm, *this, handle);
-}
-
-GC::Root<WebGLFramebuffer> WebGL2RenderingContextImpl::create_framebuffer()
-{
-    m_context->make_current();
-
-    GLuint handle = 0;
-    glGenFramebuffers(1, &handle);
-    return WebGLFramebuffer::create(m_realm, *this, handle);
-}
-
-GC::Root<WebGLProgram> WebGL2RenderingContextImpl::create_program()
-{
-    m_context->make_current();
-    return WebGLProgram::create(m_realm, *this, glCreateProgram());
-}
-
-GC::Root<WebGLRenderbuffer> WebGL2RenderingContextImpl::create_renderbuffer()
-{
-    m_context->make_current();
-
-    GLuint handle = 0;
-    glGenRenderbuffers(1, &handle);
-    return WebGLRenderbuffer::create(m_realm, *this, handle);
-}
-
-GC::Root<WebGLShader> WebGL2RenderingContextImpl::create_shader(WebIDL::UnsignedLong type)
-{
-    m_context->make_current();
-
-    if (type != GL_VERTEX_SHADER && type != GL_FRAGMENT_SHADER) {
-        dbgln("Unknown WebGL shader type: 0x{:04x}", type);
-        set_error(GL_INVALID_ENUM);
-        return nullptr;
-    }
-
-    GLuint handle = glCreateShader(type);
-    return WebGLShader::create(m_realm, *this, handle, type);
-}
-
-GC::Root<WebGLTexture> WebGL2RenderingContextImpl::create_texture()
-{
-    m_context->make_current();
-
-    GLuint handle = 0;
-    glGenTextures(1, &handle);
-    return WebGLTexture::create(m_realm, *this, handle);
-}
-
-void WebGL2RenderingContextImpl::cull_face(WebIDL::UnsignedLong mode)
-{
-    m_context->make_current();
-    glCullFace(mode);
-}
-
-void WebGL2RenderingContextImpl::delete_buffer(GC::Root<WebGLBuffer> buffer)
-{
-    m_context->make_current();
-
-    GLuint buffer_handle = 0;
-    if (buffer) {
-        auto handle_or_error = buffer->handle(this);
-        if (handle_or_error.is_error()) {
-            set_error(GL_INVALID_OPERATION);
-            return;
-        }
-        buffer_handle = handle_or_error.release_value();
-    }
-
-    glDeleteBuffers(1, &buffer_handle);
-}
-
-void WebGL2RenderingContextImpl::delete_framebuffer(GC::Root<WebGLFramebuffer> framebuffer)
-{
-    m_context->make_current();
-
-    GLuint framebuffer_handle = 0;
-    if (framebuffer) {
-        auto handle_or_error = framebuffer->handle(this);
-        if (handle_or_error.is_error()) {
-            set_error(GL_INVALID_OPERATION);
-            return;
-        }
-        framebuffer_handle = handle_or_error.release_value();
-    }
-
-    glDeleteFramebuffers(1, &framebuffer_handle);
-}
-
-void WebGL2RenderingContextImpl::delete_program(GC::Root<WebGLProgram> program)
-{
-    m_context->make_current();
-
-    auto program_handle = 0;
-    if (program) {
-        auto handle_or_error = program->handle(this);
-        if (handle_or_error.is_error()) {
-            set_error(GL_INVALID_OPERATION);
-            return;
-        }
-        program_handle = handle_or_error.release_value();
-    }
-    glDeleteProgram(program_handle);
-}
-
-void WebGL2RenderingContextImpl::delete_renderbuffer(GC::Root<WebGLRenderbuffer> renderbuffer)
-{
-    m_context->make_current();
-
-    GLuint renderbuffer_handle = 0;
-    if (renderbuffer) {
-        auto handle_or_error = renderbuffer->handle(this);
-        if (handle_or_error.is_error()) {
-            set_error(GL_INVALID_OPERATION);
-            return;
-        }
-        renderbuffer_handle = handle_or_error.release_value();
-    }
-
-    glDeleteRenderbuffers(1, &renderbuffer_handle);
-}
-
-void WebGL2RenderingContextImpl::delete_shader(GC::Root<WebGLShader> shader)
-{
-    m_context->make_current();
-
-    auto shader_handle = 0;
-    if (shader) {
-        auto handle_or_error = shader->handle(this);
-        if (handle_or_error.is_error()) {
-            set_error(GL_INVALID_OPERATION);
-            return;
-        }
-        shader_handle = handle_or_error.release_value();
-    }
-    glDeleteShader(shader_handle);
-}
-
-void WebGL2RenderingContextImpl::delete_texture(GC::Root<WebGLTexture> texture)
-{
-    m_context->make_current();
-
-    GLuint texture_handle = 0;
-    if (texture) {
-        auto handle_or_error = texture->handle(this);
-        if (handle_or_error.is_error()) {
-            set_error(GL_INVALID_OPERATION);
-            return;
-        }
-        texture_handle = handle_or_error.release_value();
-    }
-
-    glDeleteTextures(1, &texture_handle);
-}
-
-void WebGL2RenderingContextImpl::depth_func(WebIDL::UnsignedLong func)
-{
-    m_context->make_current();
-    glDepthFunc(func);
-}
-
-void WebGL2RenderingContextImpl::depth_mask(bool flag)
-{
-    m_context->make_current();
-    glDepthMask(flag);
-}
-
-void WebGL2RenderingContextImpl::depth_range(float z_near, float z_far)
-{
-    m_context->make_current();
-    glDepthRangef(z_near, z_far);
-}
-
-void WebGL2RenderingContextImpl::detach_shader(GC::Root<WebGLProgram> program, GC::Root<WebGLShader> shader)
-{
-    m_context->make_current();
-
-    auto program_handle = 0;
-    if (program) {
-        auto handle_or_error = program->handle(this);
-        if (handle_or_error.is_error()) {
-            set_error(GL_INVALID_OPERATION);
-            return;
-        }
-        program_handle = handle_or_error.release_value();
-    }
-
-    auto shader_handle = 0;
-    if (shader) {
-        auto handle_or_error = shader->handle(this);
-        if (handle_or_error.is_error()) {
-            set_error(GL_INVALID_OPERATION);
-            return;
-        }
-        shader_handle = handle_or_error.release_value();
-    }
-    glDetachShader(program_handle, shader_handle);
-}
-
-void WebGL2RenderingContextImpl::disable(WebIDL::UnsignedLong cap)
-{
-    m_context->make_current();
-    glDisable(cap);
-}
-
-void WebGL2RenderingContextImpl::disable_vertex_attrib_array(WebIDL::UnsignedLong index)
-{
-    m_context->make_current();
-    glDisableVertexAttribArray(index);
-}
-
-void WebGL2RenderingContextImpl::draw_arrays(WebIDL::UnsignedLong mode, WebIDL::Long first, WebIDL::Long count)
-{
-    m_context->make_current();
-    m_context->notify_content_will_change();
-    needs_to_present();
-    glDrawArrays(mode, first, count);
-}
-
-void WebGL2RenderingContextImpl::draw_elements(WebIDL::UnsignedLong mode, WebIDL::Long count, WebIDL::UnsignedLong type, WebIDL::LongLong offset)
-{
-    m_context->make_current();
-    m_context->notify_content_will_change();
-
-    glDrawElements(mode, count, type, reinterpret_cast<void*>(offset));
-    needs_to_present();
-}
-
-void WebGL2RenderingContextImpl::enable(WebIDL::UnsignedLong cap)
-{
-    m_context->make_current();
-    glEnable(cap);
-}
-
-void WebGL2RenderingContextImpl::enable_vertex_attrib_array(WebIDL::UnsignedLong index)
-{
-    m_context->make_current();
-    glEnableVertexAttribArray(index);
-}
-
-void WebGL2RenderingContextImpl::finish()
-{
-    m_context->make_current();
-    glFinish();
-}
-
-void WebGL2RenderingContextImpl::flush()
-{
-    m_context->make_current();
-    glFlush();
-}
-
-void WebGL2RenderingContextImpl::framebuffer_renderbuffer(WebIDL::UnsignedLong target, WebIDL::UnsignedLong attachment, WebIDL::UnsignedLong renderbuffertarget, GC::Root<WebGLRenderbuffer> renderbuffer)
-{
-    m_context->make_current();
-
-    auto renderbuffer_handle = 0;
-    if (renderbuffer) {
-        auto handle_or_error = renderbuffer->handle(this);
-        if (handle_or_error.is_error()) {
-            set_error(GL_INVALID_OPERATION);
-            return;
-        }
-        renderbuffer_handle = handle_or_error.release_value();
-    }
-    glFramebufferRenderbuffer(target, attachment, renderbuffertarget, renderbuffer_handle);
-}
-
-void WebGL2RenderingContextImpl::framebuffer_texture2d(WebIDL::UnsignedLong target, WebIDL::UnsignedLong attachment, WebIDL::UnsignedLong textarget, GC::Root<WebGLTexture> texture, WebIDL::Long level)
-{
-    m_context->make_current();
-
-    auto texture_handle = 0;
-    if (texture) {
-        auto handle_or_error = texture->handle(this);
-        if (handle_or_error.is_error()) {
-            set_error(GL_INVALID_OPERATION);
-            return;
-        }
-        texture_handle = handle_or_error.release_value();
-    }
-    glFramebufferTexture2D(target, attachment, textarget, texture_handle, level);
-}
-
-void WebGL2RenderingContextImpl::front_face(WebIDL::UnsignedLong mode)
-{
-    m_context->make_current();
-    glFrontFace(mode);
-}
-
-void WebGL2RenderingContextImpl::generate_mipmap(WebIDL::UnsignedLong target)
-{
-    m_context->make_current();
-    glGenerateMipmap(target);
-}
-
-GC::Root<WebGLActiveInfo> WebGL2RenderingContextImpl::get_active_attrib(GC::Root<WebGLProgram> program, WebIDL::UnsignedLong index)
-{
-    m_context->make_current();
-
-    GLuint program_handle = 0;
-    if (program) {
-        auto handle_or_error = program->handle(this);
-        if (handle_or_error.is_error()) {
-            set_error(GL_INVALID_OPERATION);
-            return {};
-        }
-        program_handle = handle_or_error.release_value();
-    }
-
-    GLint size = 0;
-    GLenum type = 0;
-    GLsizei buf_size = 256;
-    GLsizei length = 0;
-    GLchar name[256];
-    glGetActiveAttrib(program_handle, index, buf_size, &length, &size, &type, name);
-    auto readonly_bytes = ReadonlyBytes { name, static_cast<size_t>(length) };
-    return WebGLActiveInfo::create(m_realm, String::from_utf8_without_validation(readonly_bytes), type, size);
-}
-
-GC::Root<WebGLActiveInfo> WebGL2RenderingContextImpl::get_active_uniform(GC::Root<WebGLProgram> program, WebIDL::UnsignedLong index)
-{
-    m_context->make_current();
-
-    GLuint program_handle = 0;
-    if (program) {
-        auto handle_or_error = program->handle(this);
-        if (handle_or_error.is_error()) {
-            set_error(GL_INVALID_OPERATION);
-            return {};
-        }
-        program_handle = handle_or_error.release_value();
-    }
-
-    GLint size = 0;
-    GLenum type = 0;
-    GLsizei buf_size = 256;
-    GLsizei length = 0;
-    GLchar name[256];
-    glGetActiveUniform(program_handle, index, buf_size, &length, &size, &type, name);
-    auto readonly_bytes = ReadonlyBytes { name, static_cast<size_t>(length) };
-    return WebGLActiveInfo::create(m_realm, String::from_utf8_without_validation(readonly_bytes), type, size);
-}
-
-Optional<Vector<GC::Root<WebGLShader>>> WebGL2RenderingContextImpl::get_attached_shaders(GC::Root<WebGLProgram> program)
-{
-    m_context->make_current();
-
-    GLuint program_handle = 0;
-    if (program) {
-        auto handle_or_error = program->handle(this);
-        if (handle_or_error.is_error()) {
-            set_error(GL_INVALID_OPERATION);
-            return OptionalNone {};
-        }
-        program_handle = handle_or_error.release_value();
-    }
-
-    (void)program_handle;
-
-    Vector<GC::Root<WebGLShader>> result;
-
-    if (program->attached_vertex_shader())
-        result.append(GC::make_root(*program->attached_vertex_shader()));
-
-    if (program->attached_fragment_shader())
-        result.append(GC::make_root(*program->attached_fragment_shader()));
-
-    return result;
-}
-
-WebIDL::Long WebGL2RenderingContextImpl::get_attrib_location(GC::Root<WebGLProgram> program, String name)
-{
-    m_context->make_current();
-
-    auto program_handle = 0;
-    if (program) {
-        auto handle_or_error = program->handle(this);
-        if (handle_or_error.is_error()) {
-            set_error(GL_INVALID_OPERATION);
-            return -1;
-        }
-        program_handle = handle_or_error.release_value();
-    }
-
-    auto name_null_terminated = null_terminated_string(name);
-    return glGetAttribLocation(program_handle, name_null_terminated.data());
-}
-
-JS::Value WebGL2RenderingContextImpl::get_buffer_parameter(WebIDL::UnsignedLong target, WebIDL::UnsignedLong pname)
-{
-    m_context->make_current();
-    switch (pname) {
-    case GL_BUFFER_SIZE: {
-        GLint result { 0 };
-        glGetBufferParameterivRobustANGLE(target, GL_BUFFER_SIZE, 1, nullptr, &result);
-        return JS::Value(result);
-    }
-
-    case GL_BUFFER_USAGE: {
-        GLint result { 0 };
-        glGetBufferParameterivRobustANGLE(target, GL_BUFFER_USAGE, 1, nullptr, &result);
-        return JS::Value(result);
-    }
-
-    default:
-        dbgln("Unknown WebGL buffer parameter name: {:x}", pname);
-        set_error(GL_INVALID_ENUM);
-        return JS::js_null();
-    }
-}
-
-JS::Value WebGL2RenderingContextImpl::get_parameter(WebIDL::UnsignedLong pname)
-{
-    m_context->make_current();
-    switch (pname) {
-    case GL_ACTIVE_TEXTURE: {
-        GLint result { 0 };
-        glGetIntegervRobustANGLE(GL_ACTIVE_TEXTURE, 1, nullptr, &result);
-        return JS::Value(result);
-    }
-    case GL_ALIASED_LINE_WIDTH_RANGE: {
-        Array<GLfloat, 2> result;
-        result.fill(0);
-        constexpr size_t buffer_size = 2 * sizeof(GLfloat);
-        glGetFloatvRobustANGLE(GL_ALIASED_LINE_WIDTH_RANGE, 2, nullptr, result.data());
-        auto byte_buffer = MUST(ByteBuffer::copy(result.data(), buffer_size));
-        auto array_buffer = JS::ArrayBuffer::create(m_realm, move(byte_buffer));
-        return JS::Float32Array::create(m_realm, 2, array_buffer);
-    }
-    case GL_ALIASED_POINT_SIZE_RANGE: {
-        Array<GLfloat, 2> result;
-        result.fill(0);
-        constexpr size_t buffer_size = 2 * sizeof(GLfloat);
-        glGetFloatvRobustANGLE(GL_ALIASED_POINT_SIZE_RANGE, 2, nullptr, result.data());
-        auto byte_buffer = MUST(ByteBuffer::copy(result.data(), buffer_size));
-        auto array_buffer = JS::ArrayBuffer::create(m_realm, move(byte_buffer));
-        return JS::Float32Array::create(m_realm, 2, array_buffer);
-    }
-    case GL_ALPHA_BITS: {
-        GLint result { 0 };
-        glGetIntegervRobustANGLE(GL_ALPHA_BITS, 1, nullptr, &result);
-        return JS::Value(result);
-    }
-    case GL_ARRAY_BUFFER_BINDING: {
-        if (!m_array_buffer_binding)
-            return JS::js_null();
-        return JS::Value(m_array_buffer_binding);
-    }
-    case GL_BLEND: {
-        GLboolean result { GL_FALSE };
-        glGetBooleanvRobustANGLE(GL_BLEND, 1, nullptr, &result);
-        return JS::Value(result == GL_TRUE);
-    }
-    case GL_BLEND_COLOR: {
-        Array<GLfloat, 4> result;
-        result.fill(0);
-        constexpr size_t buffer_size = 4 * sizeof(GLfloat);
-        glGetFloatvRobustANGLE(GL_BLEND_COLOR, 4, nullptr, result.data());
-        auto byte_buffer = MUST(ByteBuffer::copy(result.data(), buffer_size));
-        auto array_buffer = JS::ArrayBuffer::create(m_realm, move(byte_buffer));
-        return JS::Float32Array::create(m_realm, 4, array_buffer);
-    }
-    case GL_BLEND_DST_ALPHA: {
-        GLint result { 0 };
-        glGetIntegervRobustANGLE(GL_BLEND_DST_ALPHA, 1, nullptr, &result);
-        return JS::Value(result);
-    }
-    case GL_BLEND_DST_RGB: {
-        GLint result { 0 };
-        glGetIntegervRobustANGLE(GL_BLEND_DST_RGB, 1, nullptr, &result);
-        return JS::Value(result);
-    }
-    case GL_BLEND_EQUATION_ALPHA: {
-        GLint result { 0 };
-        glGetIntegervRobustANGLE(GL_BLEND_EQUATION_ALPHA, 1, nullptr, &result);
-        return JS::Value(result);
-    }
-    case GL_BLEND_EQUATION_RGB: {
-        GLint result { 0 };
-        glGetIntegervRobustANGLE(GL_BLEND_EQUATION_RGB, 1, nullptr, &result);
-        return JS::Value(result);
-    }
-    case GL_BLEND_SRC_ALPHA: {
-        GLint result { 0 };
-        glGetIntegervRobustANGLE(GL_BLEND_SRC_ALPHA, 1, nullptr, &result);
-        return JS::Value(result);
-    }
-    case GL_BLEND_SRC_RGB: {
-        GLint result { 0 };
-        glGetIntegervRobustANGLE(GL_BLEND_SRC_RGB, 1, nullptr, &result);
-        return JS::Value(result);
-    }
-    case GL_BLUE_BITS: {
-        GLint result { 0 };
-        glGetIntegervRobustANGLE(GL_BLUE_BITS, 1, nullptr, &result);
-        return JS::Value(result);
-    }
-    case GL_COLOR_CLEAR_VALUE: {
-        Array<GLfloat, 4> result;
-        result.fill(0);
-        constexpr size_t buffer_size = 4 * sizeof(GLfloat);
-        glGetFloatvRobustANGLE(GL_COLOR_CLEAR_VALUE, 4, nullptr, result.data());
-        auto byte_buffer = MUST(ByteBuffer::copy(result.data(), buffer_size));
-        auto array_buffer = JS::ArrayBuffer::create(m_realm, move(byte_buffer));
-        return JS::Float32Array::create(m_realm, 4, array_buffer);
-    }
-    case GL_CULL_FACE: {
-        GLboolean result { GL_FALSE };
-        glGetBooleanvRobustANGLE(GL_CULL_FACE, 1, nullptr, &result);
-        return JS::Value(result == GL_TRUE);
-    }
-    case GL_CULL_FACE_MODE: {
-        GLint result { 0 };
-        glGetIntegervRobustANGLE(GL_CULL_FACE_MODE, 1, nullptr, &result);
-        return JS::Value(result);
-    }
-    case GL_CURRENT_PROGRAM: {
-        if (!m_current_program)
-            return JS::js_null();
-        return JS::Value(m_current_program);
-    }
-    case GL_DEPTH_BITS: {
-        GLint result { 0 };
-        glGetIntegervRobustANGLE(GL_DEPTH_BITS, 1, nullptr, &result);
-        return JS::Value(result);
-    }
-    case GL_DEPTH_CLEAR_VALUE: {
-        GLfloat result { 0.0f };
-        glGetFloatvRobustANGLE(GL_DEPTH_CLEAR_VALUE, 1, nullptr, &result);
-        return JS::Value(result);
-    }
-    case GL_DEPTH_FUNC: {
-        GLint result { 0 };
-        glGetIntegervRobustANGLE(GL_DEPTH_FUNC, 1, nullptr, &result);
-        return JS::Value(result);
-    }
-    case GL_DEPTH_RANGE: {
-        Array<GLfloat, 2> result;
-        result.fill(0);
-        constexpr size_t buffer_size = 2 * sizeof(GLfloat);
-        glGetFloatvRobustANGLE(GL_DEPTH_RANGE, 2, nullptr, result.data());
-        auto byte_buffer = MUST(ByteBuffer::copy(result.data(), buffer_size));
-        auto array_buffer = JS::ArrayBuffer::create(m_realm, move(byte_buffer));
-        return JS::Float32Array::create(m_realm, 2, array_buffer);
-    }
-    case GL_DEPTH_TEST: {
-        GLboolean result { GL_FALSE };
-        glGetBooleanvRobustANGLE(GL_DEPTH_TEST, 1, nullptr, &result);
-        return JS::Value(result == GL_TRUE);
-    }
-    case GL_DEPTH_WRITEMASK: {
-        GLboolean result { GL_FALSE };
-        glGetBooleanvRobustANGLE(GL_DEPTH_WRITEMASK, 1, nullptr, &result);
-        return JS::Value(result == GL_TRUE);
-    }
-    case GL_DITHER: {
-        GLboolean result { GL_FALSE };
-        glGetBooleanvRobustANGLE(GL_DITHER, 1, nullptr, &result);
-        return JS::Value(result == GL_TRUE);
-    }
-    case GL_ELEMENT_ARRAY_BUFFER_BINDING: {
-        if (!m_element_array_buffer_binding)
-            return JS::js_null();
-        return JS::Value(m_element_array_buffer_binding);
-    }
-    case GL_FRAMEBUFFER_BINDING: {
-        if (!m_framebuffer_binding)
-            return JS::js_null();
-        return JS::Value(m_framebuffer_binding);
-    }
-    case GL_FRAGMENT_SHADER_DERIVATIVE_HINT: {
-        GLint result { 0 };
-        glGetIntegervRobustANGLE(GL_FRAGMENT_SHADER_DERIVATIVE_HINT, 1, nullptr, &result);
-        return JS::Value(result);
-    }
-    case GL_FRONT_FACE: {
-        GLint result { 0 };
-        glGetIntegervRobustANGLE(GL_FRONT_FACE, 1, nullptr, &result);
-        return JS::Value(result);
-    }
-    case GL_GENERATE_MIPMAP_HINT: {
-        GLint result { 0 };
-        glGetIntegervRobustANGLE(GL_GENERATE_MIPMAP_HINT, 1, nullptr, &result);
-        return JS::Value(result);
-    }
-    case GL_GREEN_BITS: {
-        GLint result { 0 };
-        glGetIntegervRobustANGLE(GL_GREEN_BITS, 1, nullptr, &result);
-        return JS::Value(result);
-    }
-    case GL_IMPLEMENTATION_COLOR_READ_FORMAT: {
-        GLint result { 0 };
-        glGetIntegervRobustANGLE(GL_IMPLEMENTATION_COLOR_READ_FORMAT, 1, nullptr, &result);
-        return JS::Value(result);
-    }
-    case GL_IMPLEMENTATION_COLOR_READ_TYPE: {
-        GLint result { 0 };
-        glGetIntegervRobustANGLE(GL_IMPLEMENTATION_COLOR_READ_TYPE, 1, nullptr, &result);
-        return JS::Value(result);
-    }
-    case GL_LINE_WIDTH: {
-        GLfloat result { 0.0f };
-        glGetFloatvRobustANGLE(GL_LINE_WIDTH, 1, nullptr, &result);
-        return JS::Value(result);
-    }
-    case GL_MAX_COMBINED_TEXTURE_IMAGE_UNITS: {
-        GLint result { 0 };
-        glGetIntegervRobustANGLE(GL_MAX_COMBINED_TEXTURE_IMAGE_UNITS, 1, nullptr, &result);
-        return JS::Value(result);
-    }
-    case GL_MAX_CUBE_MAP_TEXTURE_SIZE: {
-        GLint result { 0 };
-        glGetIntegervRobustANGLE(GL_MAX_CUBE_MAP_TEXTURE_SIZE, 1, nullptr, &result);
-        return JS::Value(result);
-    }
-    case GL_MAX_FRAGMENT_UNIFORM_VECTORS: {
-        GLint result { 0 };
-        glGetIntegervRobustANGLE(GL_MAX_FRAGMENT_UNIFORM_VECTORS, 1, nullptr, &result);
-        return JS::Value(result);
-    }
-    case GL_MAX_RENDERBUFFER_SIZE: {
-        GLint result { 0 };
-        glGetIntegervRobustANGLE(GL_MAX_RENDERBUFFER_SIZE, 1, nullptr, &result);
-        return JS::Value(result);
-    }
-    case GL_MAX_TEXTURE_IMAGE_UNITS: {
-        GLint result { 0 };
-        glGetIntegervRobustANGLE(GL_MAX_TEXTURE_IMAGE_UNITS, 1, nullptr, &result);
-        return JS::Value(result);
-    }
-    case GL_MAX_TEXTURE_SIZE: {
-        GLint result { 0 };
-        glGetIntegervRobustANGLE(GL_MAX_TEXTURE_SIZE, 1, nullptr, &result);
-        return JS::Value(result);
-    }
-    case GL_MAX_VARYING_VECTORS: {
-        GLint result { 0 };
-        glGetIntegervRobustANGLE(GL_MAX_VARYING_VECTORS, 1, nullptr, &result);
-        return JS::Value(result);
-    }
-    case GL_MAX_VERTEX_ATTRIBS: {
-        GLint result { 0 };
-        glGetIntegervRobustANGLE(GL_MAX_VERTEX_ATTRIBS, 1, nullptr, &result);
-        return JS::Value(result);
-    }
-    case GL_MAX_VERTEX_TEXTURE_IMAGE_UNITS: {
-        GLint result { 0 };
-        glGetIntegervRobustANGLE(GL_MAX_VERTEX_TEXTURE_IMAGE_UNITS, 1, nullptr, &result);
-        return JS::Value(result);
-    }
-    case GL_MAX_VERTEX_UNIFORM_VECTORS: {
-        GLint result { 0 };
-        glGetIntegervRobustANGLE(GL_MAX_VERTEX_UNIFORM_VECTORS, 1, nullptr, &result);
-        return JS::Value(result);
-    }
-    case GL_MAX_VIEWPORT_DIMS: {
-        Array<GLint, 2> result;
-        result.fill(0);
-        constexpr size_t buffer_size = 2 * sizeof(GLint);
-        glGetIntegervRobustANGLE(GL_MAX_VIEWPORT_DIMS, 2, nullptr, result.data());
-        auto byte_buffer = MUST(ByteBuffer::copy(result.data(), buffer_size));
-        auto array_buffer = JS::ArrayBuffer::create(m_realm, move(byte_buffer));
-        return JS::Int32Array::create(m_realm, 2, array_buffer);
-    }
-    case GL_PACK_ALIGNMENT: {
-        GLint result { 0 };
-        glGetIntegervRobustANGLE(GL_PACK_ALIGNMENT, 1, nullptr, &result);
-        return JS::Value(result);
-    }
-    case GL_PACK_ROW_LENGTH: {
-        GLint result { 0 };
-        glGetIntegervRobustANGLE(GL_PACK_ROW_LENGTH, 1, nullptr, &result);
-        return JS::Value(result);
-    }
-    case GL_PACK_SKIP_ROWS: {
-        GLint result { 0 };
-        glGetIntegervRobustANGLE(GL_PACK_SKIP_ROWS, 1, nullptr, &result);
-        return JS::Value(result);
-    }
-    case GL_PACK_SKIP_PIXELS: {
-        GLint result { 0 };
-        glGetIntegervRobustANGLE(GL_PACK_SKIP_PIXELS, 1, nullptr, &result);
-        return JS::Value(result);
-    }
-    case GL_POLYGON_OFFSET_FACTOR: {
-        GLfloat result { 0.0f };
-        glGetFloatvRobustANGLE(GL_POLYGON_OFFSET_FACTOR, 1, nullptr, &result);
-        return JS::Value(result);
-    }
-    case GL_POLYGON_OFFSET_FILL: {
-        GLboolean result { GL_FALSE };
-        glGetBooleanvRobustANGLE(GL_POLYGON_OFFSET_FILL, 1, nullptr, &result);
-        return JS::Value(result == GL_TRUE);
-    }
-    case GL_POLYGON_OFFSET_UNITS: {
-        GLfloat result { 0.0f };
-        glGetFloatvRobustANGLE(GL_POLYGON_OFFSET_UNITS, 1, nullptr, &result);
-        return JS::Value(result);
-    }
-    case GL_RASTERIZER_DISCARD: {
-        GLboolean result { GL_FALSE };
-        glGetBooleanvRobustANGLE(GL_RASTERIZER_DISCARD, 1, nullptr, &result);
-        return JS::Value(result == GL_TRUE);
-    }
-    case GL_RED_BITS: {
-        GLint result { 0 };
-        glGetIntegervRobustANGLE(GL_RED_BITS, 1, nullptr, &result);
-        return JS::Value(result);
-    }
-    case GL_RENDERBUFFER_BINDING: {
-        if (!m_renderbuffer_binding)
-            return JS::js_null();
-        return JS::Value(m_renderbuffer_binding);
-    }
-    case GL_RENDERER: {
-        // Track potential fingerprinting (Milestone 0.4 Phase 4)
-        canvas_for_binding()->document().page().client().page_did_call_fingerprinting_api("webgl"sv, "getParameter"sv);
-        auto result = reinterpret_cast<char const*>(glGetString(GL_RENDERER));
-        return JS::PrimitiveString::create(m_realm->vm(), ByteString { result });
-    }
-    case GL_SAMPLE_ALPHA_TO_COVERAGE: {
-        GLboolean result { GL_FALSE };
-        glGetBooleanvRobustANGLE(GL_SAMPLE_ALPHA_TO_COVERAGE, 1, nullptr, &result);
-        return JS::Value(result == GL_TRUE);
-    }
-    case GL_SAMPLE_BUFFERS: {
-        GLint result { 0 };
-        glGetIntegervRobustANGLE(GL_SAMPLE_BUFFERS, 1, nullptr, &result);
-        return JS::Value(result);
-    }
-    case GL_SAMPLE_COVERAGE: {
-        GLboolean result { GL_FALSE };
-        glGetBooleanvRobustANGLE(GL_SAMPLE_COVERAGE, 1, nullptr, &result);
-        return JS::Value(result == GL_TRUE);
-    }
-    case GL_SAMPLE_COVERAGE_INVERT: {
-        GLboolean result { GL_FALSE };
-        glGetBooleanvRobustANGLE(GL_SAMPLE_COVERAGE_INVERT, 1, nullptr, &result);
-        return JS::Value(result == GL_TRUE);
-    }
-    case GL_SAMPLE_COVERAGE_VALUE: {
-        GLfloat result { 0.0f };
-        glGetFloatvRobustANGLE(GL_SAMPLE_COVERAGE_VALUE, 1, nullptr, &result);
-        return JS::Value(result);
-    }
-    case GL_SAMPLER_BINDING: {
-        GLint handle { 0 };
-        glGetIntegervRobustANGLE(GL_SAMPLER_BINDING, 1, nullptr, &handle);
-        return WebGLSampler::create(m_realm, *this, handle);
-    }
-    case GL_SAMPLES: {
-        GLint result { 0 };
-        glGetIntegervRobustANGLE(GL_SAMPLES, 1, nullptr, &result);
-        return JS::Value(result);
-    }
-    case GL_SCISSOR_BOX: {
-        Array<GLint, 4> result;
-        result.fill(0);
-        constexpr size_t buffer_size = 4 * sizeof(GLint);
-        glGetIntegervRobustANGLE(GL_SCISSOR_BOX, 4, nullptr, result.data());
-        auto byte_buffer = MUST(ByteBuffer::copy(result.data(), buffer_size));
-        auto array_buffer = JS::ArrayBuffer::create(m_realm, move(byte_buffer));
-        return JS::Int32Array::create(m_realm, 4, array_buffer);
-    }
-    case GL_SCISSOR_TEST: {
-        GLboolean result { GL_FALSE };
-        glGetBooleanvRobustANGLE(GL_SCISSOR_TEST, 1, nullptr, &result);
-        return JS::Value(result == GL_TRUE);
-    }
-    case GL_SHADING_LANGUAGE_VERSION: {
-        // Track potential fingerprinting (Milestone 0.4 Phase 4)
-        canvas_for_binding()->document().page().client().page_did_call_fingerprinting_api("webgl"sv, "getParameter"sv);
-        auto result = reinterpret_cast<char const*>(glGetString(GL_SHADING_LANGUAGE_VERSION));
-        return JS::PrimitiveString::create(m_realm->vm(), ByteString { result });
-    }
-    case GL_STENCIL_BACK_FAIL: {
-        GLint result { 0 };
-        glGetIntegervRobustANGLE(GL_STENCIL_BACK_FAIL, 1, nullptr, &result);
-        return JS::Value(result);
-    }
-    case GL_STENCIL_BACK_FUNC: {
-        GLint result { 0 };
-        glGetIntegervRobustANGLE(GL_STENCIL_BACK_FUNC, 1, nullptr, &result);
-        return JS::Value(result);
-    }
-    case GL_STENCIL_BACK_PASS_DEPTH_FAIL: {
-        GLint result { 0 };
-        glGetIntegervRobustANGLE(GL_STENCIL_BACK_PASS_DEPTH_FAIL, 1, nullptr, &result);
-        return JS::Value(result);
-    }
-    case GL_STENCIL_BACK_PASS_DEPTH_PASS: {
-        GLint result { 0 };
-        glGetIntegervRobustANGLE(GL_STENCIL_BACK_PASS_DEPTH_PASS, 1, nullptr, &result);
-        return JS::Value(result);
-    }
-    case GL_STENCIL_BACK_REF: {
-        GLint result { 0 };
-        glGetIntegervRobustANGLE(GL_STENCIL_BACK_REF, 1, nullptr, &result);
-        return JS::Value(result);
-    }
-    case GL_STENCIL_BACK_VALUE_MASK: {
-        GLint result { 0 };
-        glGetIntegervRobustANGLE(GL_STENCIL_BACK_VALUE_MASK, 1, nullptr, &result);
-        return JS::Value(result);
-    }
-    case GL_STENCIL_BACK_WRITEMASK: {
-        GLint result { 0 };
-        glGetIntegervRobustANGLE(GL_STENCIL_BACK_WRITEMASK, 1, nullptr, &result);
-        return JS::Value(result);
-    }
-    case GL_STENCIL_BITS: {
-        GLint result { 0 };
-        glGetIntegervRobustANGLE(GL_STENCIL_BITS, 1, nullptr, &result);
-        return JS::Value(result);
-    }
-    case GL_STENCIL_CLEAR_VALUE: {
-        GLint result { 0 };
-        glGetIntegervRobustANGLE(GL_STENCIL_CLEAR_VALUE, 1, nullptr, &result);
-        return JS::Value(result);
-    }
-    case GL_STENCIL_FAIL: {
-        GLint result { 0 };
-        glGetIntegervRobustANGLE(GL_STENCIL_FAIL, 1, nullptr, &result);
-        return JS::Value(result);
-    }
-    case GL_STENCIL_FUNC: {
-        GLint result { 0 };
-        glGetIntegervRobustANGLE(GL_STENCIL_FUNC, 1, nullptr, &result);
-        return JS::Value(result);
-    }
-    case GL_STENCIL_PASS_DEPTH_FAIL: {
-        GLint result { 0 };
-        glGetIntegervRobustANGLE(GL_STENCIL_PASS_DEPTH_FAIL, 1, nullptr, &result);
-        return JS::Value(result);
-    }
-    case GL_STENCIL_PASS_DEPTH_PASS: {
-        GLint result { 0 };
-        glGetIntegervRobustANGLE(GL_STENCIL_PASS_DEPTH_PASS, 1, nullptr, &result);
-        return JS::Value(result);
-    }
-    case GL_STENCIL_REF: {
-        GLint result { 0 };
-        glGetIntegervRobustANGLE(GL_STENCIL_REF, 1, nullptr, &result);
-        return JS::Value(result);
-    }
-    case GL_STENCIL_TEST: {
-        GLboolean result { GL_FALSE };
-        glGetBooleanvRobustANGLE(GL_STENCIL_TEST, 1, nullptr, &result);
-        return JS::Value(result == GL_TRUE);
-    }
-    case GL_STENCIL_VALUE_MASK: {
-        GLint result { 0 };
-        glGetIntegervRobustANGLE(GL_STENCIL_VALUE_MASK, 1, nullptr, &result);
-        return JS::Value(result);
-    }
-    case GL_STENCIL_WRITEMASK: {
-        GLint result { 0 };
-        glGetIntegervRobustANGLE(GL_STENCIL_WRITEMASK, 1, nullptr, &result);
-        return JS::Value(result);
-    }
-    case GL_SUBPIXEL_BITS: {
-        GLint result { 0 };
-        glGetIntegervRobustANGLE(GL_SUBPIXEL_BITS, 1, nullptr, &result);
-        return JS::Value(result);
-    }
-    case GL_TEXTURE_BINDING_2D: {
-        if (!m_texture_binding_2d)
-            return JS::js_null();
-        return JS::Value(m_texture_binding_2d);
-    }
-    case GL_TEXTURE_BINDING_CUBE_MAP: {
-        if (!m_texture_binding_cube_map)
-            return JS::js_null();
-        return JS::Value(m_texture_binding_cube_map);
-    }
-    case GL_UNPACK_ALIGNMENT: {
-        GLint result { 0 };
-        glGetIntegervRobustANGLE(GL_UNPACK_ALIGNMENT, 1, nullptr, &result);
-        return JS::Value(result);
-    }
-    case GL_UNPACK_IMAGE_HEIGHT: {
-        GLint result { 0 };
-        glGetIntegervRobustANGLE(GL_UNPACK_IMAGE_HEIGHT, 1, nullptr, &result);
-        return JS::Value(result);
-    }
-    case GL_UNPACK_ROW_LENGTH: {
-        GLint result { 0 };
-        glGetIntegervRobustANGLE(GL_UNPACK_ROW_LENGTH, 1, nullptr, &result);
-        return JS::Value(result);
-    }
-    case GL_UNPACK_SKIP_IMAGES: {
-        GLint result { 0 };
-        glGetIntegervRobustANGLE(GL_UNPACK_SKIP_IMAGES, 1, nullptr, &result);
-        return JS::Value(result);
-    }
-    case GL_UNPACK_SKIP_PIXELS: {
-        GLint result { 0 };
-        glGetIntegervRobustANGLE(GL_UNPACK_SKIP_PIXELS, 1, nullptr, &result);
-        return JS::Value(result);
-    }
-    case GL_UNPACK_SKIP_ROWS: {
-        GLint result { 0 };
-        glGetIntegervRobustANGLE(GL_UNPACK_SKIP_ROWS, 1, nullptr, &result);
-        return JS::Value(result);
-    }
-    case GL_VENDOR: {
-        // Track potential fingerprinting (Milestone 0.4 Phase 4)
-        canvas_for_binding()->document().page().client().page_did_call_fingerprinting_api("webgl"sv, "getParameter"sv);
-        auto result = reinterpret_cast<char const*>(glGetString(GL_VENDOR));
-        return JS::PrimitiveString::create(m_realm->vm(), ByteString { result });
-    }
-    case GL_VERSION: {
-        // Track potential fingerprinting (Milestone 0.4 Phase 4)
-        canvas_for_binding()->document().page().client().page_did_call_fingerprinting_api("webgl"sv, "getParameter"sv);
-        auto result = reinterpret_cast<char const*>(glGetString(GL_VERSION));
-        return JS::PrimitiveString::create(m_realm->vm(), ByteString { result });
-    }
-    case GL_VIEWPORT: {
-        Array<GLint, 4> result;
-        result.fill(0);
-        constexpr size_t buffer_size = 4 * sizeof(GLint);
-        glGetIntegervRobustANGLE(GL_VIEWPORT, 4, nullptr, result.data());
-        auto byte_buffer = MUST(ByteBuffer::copy(result.data(), buffer_size));
-        auto array_buffer = JS::ArrayBuffer::create(m_realm, move(byte_buffer));
-        return JS::Int32Array::create(m_realm, 4, array_buffer);
-    }
-    case GL_MAX_SAMPLES: {
-        GLint result { 0 };
-        glGetIntegervRobustANGLE(GL_MAX_SAMPLES, 1, nullptr, &result);
-        return JS::Value(result);
-    }
-    case GL_MAX_3D_TEXTURE_SIZE: {
-        GLint result { 0 };
-        glGetIntegervRobustANGLE(GL_MAX_3D_TEXTURE_SIZE, 1, nullptr, &result);
-        return JS::Value(result);
-    }
-    case GL_MAX_ARRAY_TEXTURE_LAYERS: {
-        GLint result { 0 };
-        glGetIntegervRobustANGLE(GL_MAX_ARRAY_TEXTURE_LAYERS, 1, nullptr, &result);
-        return JS::Value(result);
-    }
-    case GL_MAX_COLOR_ATTACHMENTS: {
-        GLint result { 0 };
-        glGetIntegervRobustANGLE(GL_MAX_COLOR_ATTACHMENTS, 1, nullptr, &result);
-        return JS::Value(result);
-    }
-    case GL_MAX_VERTEX_UNIFORM_COMPONENTS: {
-        GLint result { 0 };
-        glGetIntegervRobustANGLE(GL_MAX_VERTEX_UNIFORM_COMPONENTS, 1, nullptr, &result);
-        return JS::Value(result);
-    }
-    case GL_MAX_UNIFORM_BLOCK_SIZE: {
-        GLint64 result { 0 };
-        glGetInteger64vRobustANGLE(GL_MAX_UNIFORM_BLOCK_SIZE, 1, nullptr, &result);
-        return JS::Value(static_cast<double>(result));
-    }
-    case GL_MAX_UNIFORM_BUFFER_BINDINGS: {
-        GLint result { 0 };
-        glGetIntegervRobustANGLE(GL_MAX_UNIFORM_BUFFER_BINDINGS, 1, nullptr, &result);
-        return JS::Value(result);
-    }
-    case GL_UNIFORM_BUFFER_OFFSET_ALIGNMENT: {
-        GLint result { 0 };
-        glGetIntegervRobustANGLE(GL_UNIFORM_BUFFER_OFFSET_ALIGNMENT, 1, nullptr, &result);
-        return JS::Value(result);
-    }
-    case GL_MAX_DRAW_BUFFERS: {
-        GLint result { 0 };
-        glGetIntegervRobustANGLE(GL_MAX_DRAW_BUFFERS, 1, nullptr, &result);
-        return JS::Value(result);
-    }
-    case GL_MAX_VERTEX_UNIFORM_BLOCKS: {
-        GLint result { 0 };
-        glGetIntegervRobustANGLE(GL_MAX_VERTEX_UNIFORM_BLOCKS, 1, nullptr, &result);
-        return JS::Value(result);
-    }
-    case GL_MAX_FRAGMENT_INPUT_COMPONENTS: {
-        GLint result { 0 };
-        glGetIntegervRobustANGLE(GL_MAX_FRAGMENT_INPUT_COMPONENTS, 1, nullptr, &result);
-        return JS::Value(result);
-    }
-    case GL_MAX_FRAGMENT_UNIFORM_COMPONENTS: {
-        GLint result { 0 };
-        glGetIntegervRobustANGLE(GL_MAX_FRAGMENT_UNIFORM_COMPONENTS, 1, nullptr, &result);
-        return JS::Value(result);
-    }
-    case GL_MAX_COMBINED_UNIFORM_BLOCKS: {
-        GLint result { 0 };
-        glGetIntegervRobustANGLE(GL_MAX_COMBINED_UNIFORM_BLOCKS, 1, nullptr, &result);
-        return JS::Value(result);
-    }
-    case GL_MAX_COMBINED_VERTEX_UNIFORM_COMPONENTS: {
-        GLint64 result { 0 };
-        glGetInteger64vRobustANGLE(GL_MAX_COMBINED_VERTEX_UNIFORM_COMPONENTS, 1, nullptr, &result);
-        return JS::Value(static_cast<double>(result));
-    }
-    case GL_MAX_COMBINED_FRAGMENT_UNIFORM_COMPONENTS: {
-        GLint64 result { 0 };
-        glGetInteger64vRobustANGLE(GL_MAX_COMBINED_FRAGMENT_UNIFORM_COMPONENTS, 1, nullptr, &result);
-        return JS::Value(static_cast<double>(result));
-    }
-    case GL_UNIFORM_BUFFER_BINDING: {
-        if (!m_uniform_buffer_binding)
-            return JS::js_null();
-        return JS::Value(m_uniform_buffer_binding);
-    }
-    case GL_TEXTURE_BINDING_2D_ARRAY: {
-        if (!m_texture_binding_2d_array)
-            return JS::js_null();
-        return JS::Value(m_texture_binding_2d_array);
-    }
-    case GL_COPY_READ_BUFFER_BINDING: {
-        if (!m_copy_read_buffer_binding)
-            return JS::js_null();
-        return JS::Value(m_copy_read_buffer_binding);
-    }
-    case GL_COPY_WRITE_BUFFER_BINDING: {
-        if (!m_copy_write_buffer_binding)
-            return JS::js_null();
-        return JS::Value(m_copy_write_buffer_binding);
-    }
-    case GL_MAX_ELEMENT_INDEX: {
-        GLint64 result { 0 };
-        glGetInteger64vRobustANGLE(GL_MAX_ELEMENT_INDEX, 1, nullptr, &result);
-        return JS::Value(static_cast<double>(result));
-    }
-    case GL_MAX_FRAGMENT_UNIFORM_BLOCKS: {
-        GLint result { 0 };
-        glGetIntegervRobustANGLE(GL_MAX_FRAGMENT_UNIFORM_BLOCKS, 1, nullptr, &result);
-        return JS::Value(result);
-    }
-    case GL_MAX_VARYING_COMPONENTS: {
-        GLint result { 0 };
-        glGetIntegervRobustANGLE(GL_MAX_VARYING_COMPONENTS, 1, nullptr, &result);
-        return JS::Value(result);
-    }
-    case GL_MAX_ELEMENTS_INDICES: {
-        GLint result { 0 };
-        glGetIntegervRobustANGLE(GL_MAX_ELEMENTS_INDICES, 1, nullptr, &result);
-        return JS::Value(result);
-    }
-    case GL_MAX_ELEMENTS_VERTICES: {
-        GLint result { 0 };
-        glGetIntegervRobustANGLE(GL_MAX_ELEMENTS_VERTICES, 1, nullptr, &result);
-        return JS::Value(result);
-    }
-    case GL_MAX_TEXTURE_LOD_BIAS: {
-        GLfloat result { 0.0f };
-        glGetFloatvRobustANGLE(GL_MAX_TEXTURE_LOD_BIAS, 1, nullptr, &result);
-        return JS::Value(result);
-    }
-    case GL_MAX_TRANSFORM_FEEDBACK_INTERLEAVED_COMPONENTS: {
-        GLint result { 0 };
-        glGetIntegervRobustANGLE(GL_MAX_TRANSFORM_FEEDBACK_INTERLEAVED_COMPONENTS, 1, nullptr, &result);
-        return JS::Value(result);
-    }
-    case GL_MAX_TRANSFORM_FEEDBACK_SEPARATE_ATTRIBS: {
-        GLint result { 0 };
-        glGetIntegervRobustANGLE(GL_MAX_TRANSFORM_FEEDBACK_SEPARATE_ATTRIBS, 1, nullptr, &result);
-        return JS::Value(result);
-    }
-    case GL_MAX_TRANSFORM_FEEDBACK_SEPARATE_COMPONENTS: {
-        GLint result { 0 };
-        glGetIntegervRobustANGLE(GL_MAX_TRANSFORM_FEEDBACK_SEPARATE_COMPONENTS, 1, nullptr, &result);
-        return JS::Value(result);
-    }
-    case GL_MIN_PROGRAM_TEXEL_OFFSET: {
-        GLint result { 0 };
-        glGetIntegervRobustANGLE(GL_MIN_PROGRAM_TEXEL_OFFSET, 1, nullptr, &result);
-        return JS::Value(result);
-    }
-    case GL_MAX_PROGRAM_TEXEL_OFFSET: {
-        GLint result { 0 };
-        glGetIntegervRobustANGLE(GL_MAX_PROGRAM_TEXEL_OFFSET, 1, nullptr, &result);
-        return JS::Value(result);
-    }
-    case GL_MAX_VERTEX_OUTPUT_COMPONENTS: {
-        GLint result { 0 };
-        glGetIntegervRobustANGLE(GL_MAX_VERTEX_OUTPUT_COMPONENTS, 1, nullptr, &result);
-        return JS::Value(result);
-    }
-    case GL_MAX_SERVER_WAIT_TIMEOUT: {
-        GLint64 result { 0 };
-        glGetInteger64vRobustANGLE(GL_MAX_SERVER_WAIT_TIMEOUT, 1, nullptr, &result);
-        return JS::Value(static_cast<double>(result));
-    }
-    case GL_MAX_TEXTURE_MAX_ANISOTROPY_EXT: {
-        if (ext_texture_filter_anisotropic_extension_enabled()) {
-            GLfloat result { 0.0f };
-            glGetFloatvRobustANGLE(GL_MAX_TEXTURE_MAX_ANISOTROPY_EXT, 1, nullptr, &result);
-            return JS::Value(result);
-        }
-
-        set_error(GL_INVALID_ENUM);
-        return JS::js_null();
-    }
-    case GL_TRANSFORM_FEEDBACK_ACTIVE: {
-        GLboolean result { GL_FALSE };
-        glGetBooleanvRobustANGLE(GL_TRANSFORM_FEEDBACK_ACTIVE, 1, nullptr, &result);
-        return JS::Value(result == GL_TRUE);
-    }
-    case GL_TRANSFORM_FEEDBACK_BINDING: {
-        if (!m_transform_feedback_binding)
-            return JS::js_null();
-        return JS::Value(m_transform_feedback_binding);
-    }
-    case GL_TRANSFORM_FEEDBACK_BUFFER_BINDING: {
-        if (!m_transform_feedback_buffer_binding)
-            return JS::js_null();
-        return JS::Value(m_transform_feedback_buffer_binding);
-    }
-    case GL_PIXEL_PACK_BUFFER_BINDING: {
-        if (!m_pixel_pack_buffer_binding)
-            return JS::js_null();
-        return JS::Value(m_pixel_pack_buffer_binding);
-    }
-    case GL_PIXEL_UNPACK_BUFFER_BINDING: {
-        if (!m_pixel_unpack_buffer_binding)
-            return JS::js_null();
-        return JS::Value(m_pixel_unpack_buffer_binding);
-    }
-    case GL_TRANSFORM_FEEDBACK_PAUSED: {
-        GLboolean result { GL_FALSE };
-        glGetBooleanvRobustANGLE(GL_TRANSFORM_FEEDBACK_PAUSED, 1, nullptr, &result);
-        return JS::Value(result == GL_TRUE);
-    }
-    case COMPRESSED_TEXTURE_FORMATS: {
-        auto formats = enabled_compressed_texture_formats();
-        auto byte_buffer = MUST(ByteBuffer::copy(formats.data(), formats.reinterpret<u8 const>().size()));
-        auto array_buffer = JS::ArrayBuffer::create(m_realm, move(byte_buffer));
-        return JS::Uint32Array::create(m_realm, formats.size(), array_buffer);
-    }
-    case UNPACK_FLIP_Y_WEBGL:
-        return JS::Value(m_unpack_flip_y);
-    case MAX_CLIENT_WAIT_TIMEOUT_WEBGL: {
-        // FIXME: Make this an actual limit
-        return JS::js_infinity();
-    }
-    default:
-        dbgln("Unknown WebGL parameter name: {:x}", pname);
-        set_error(GL_INVALID_ENUM);
-        return JS::js_null();
-    }
-}
-
-WebIDL::UnsignedLong WebGL2RenderingContextImpl::get_error()
-{
-    m_context->make_current();
-    return glGetError();
-}
-
-JS::Value WebGL2RenderingContextImpl::get_program_parameter(GC::Root<WebGLProgram> program, WebIDL::UnsignedLong pname)
-{
-    m_context->make_current();
-
-    GLuint program_handle = 0;
-    if (program) {
-        auto handle_or_error = program->handle(this);
-        if (handle_or_error.is_error()) {
-            set_error(GL_INVALID_OPERATION);
-            return JS::js_null();
-        }
-        program_handle = handle_or_error.release_value();
-    }
-
-    GLint result = 0;
-    glGetProgramivRobustANGLE(program_handle, pname, 1, nullptr, &result);
-    switch (pname) {
-    case GL_ATTACHED_SHADERS:
-    case GL_ACTIVE_ATTRIBUTES:
-    case GL_ACTIVE_UNIFORMS:
-
-    case GL_TRANSFORM_FEEDBACK_BUFFER_MODE:
-    case GL_TRANSFORM_FEEDBACK_VARYINGS:
-    case GL_ACTIVE_UNIFORM_BLOCKS:
-
-        return JS::Value(result);
-    case GL_DELETE_STATUS:
-    case GL_LINK_STATUS:
-    case GL_VALIDATE_STATUS:
-        return JS::Value(result == GL_TRUE);
-    default:
-        dbgln("Unknown WebGL program parameter name: 0x{:04x}", pname);
-        set_error(GL_INVALID_ENUM);
-        return JS::js_null();
-    }
-}
-
-Optional<String> WebGL2RenderingContextImpl::get_program_info_log(GC::Root<WebGLProgram> program)
-{
-    m_context->make_current();
-
-    GLuint program_handle = 0;
-    if (program) {
-        auto handle_or_error = program->handle(this);
-        if (handle_or_error.is_error()) {
-            set_error(GL_INVALID_OPERATION);
-            return {};
-        }
-        program_handle = handle_or_error.release_value();
-    }
-
-    GLint info_log_length = 0;
-    glGetProgramiv(program_handle, GL_INFO_LOG_LENGTH, &info_log_length);
-    Vector<GLchar> info_log;
-    info_log.resize(info_log_length);
-    if (!info_log_length)
-        return String {};
-    glGetProgramInfoLog(program_handle, info_log_length, nullptr, info_log.data());
-    return String::from_utf8_without_validation(ReadonlyBytes { info_log.data(), static_cast<size_t>(info_log_length - 1) });
-}
-
-JS::Value WebGL2RenderingContextImpl::get_shader_parameter(GC::Root<WebGLShader> shader, WebIDL::UnsignedLong pname)
-{
-    m_context->make_current();
-
-    GLuint shader_handle = 0;
-    if (shader) {
-        auto handle_or_error = shader->handle(this);
-        if (handle_or_error.is_error()) {
-            set_error(GL_INVALID_OPERATION);
-            return JS::js_null();
-        }
-        shader_handle = handle_or_error.release_value();
-    }
-
-    GLint result = 0;
-    glGetShaderivRobustANGLE(shader_handle, pname, 1, nullptr, &result);
-    switch (pname) {
-    case GL_SHADER_TYPE:
-        return JS::Value(result);
-    case GL_DELETE_STATUS:
-    case GL_COMPILE_STATUS:
-        return JS::Value(result == GL_TRUE);
-    default:
-        dbgln("Unknown WebGL shader parameter name: 0x{:04x}", pname);
-        set_error(GL_INVALID_ENUM);
-        return JS::js_null();
-    }
-}
-
-GC::Root<WebGLShaderPrecisionFormat> WebGL2RenderingContextImpl::get_shader_precision_format(WebIDL::UnsignedLong shadertype, WebIDL::UnsignedLong precisiontype)
-{
-    m_context->make_current();
-
-    GLint range[2];
-    GLint precision;
-    glGetShaderPrecisionFormat(shadertype, precisiontype, range, &precision);
-    return WebGLShaderPrecisionFormat::create(m_realm, range[0], range[1], precision);
-}
-
-Optional<String> WebGL2RenderingContextImpl::get_shader_info_log(GC::Root<WebGLShader> shader)
-{
-    m_context->make_current();
-
-    GLuint shader_handle = 0;
-    if (shader) {
-        auto handle_or_error = shader->handle(this);
-        if (handle_or_error.is_error()) {
-            set_error(GL_INVALID_OPERATION);
-            return {};
-        }
-        shader_handle = handle_or_error.release_value();
-    }
-
-    GLint info_log_length = 0;
-    glGetShaderiv(shader_handle, GL_INFO_LOG_LENGTH, &info_log_length);
-    Vector<GLchar> info_log;
-    info_log.resize(info_log_length);
-    if (!info_log_length)
-        return String {};
-    glGetShaderInfoLog(shader_handle, info_log_length, nullptr, info_log.data());
-    return String::from_utf8_without_validation(ReadonlyBytes { info_log.data(), static_cast<size_t>(info_log_length - 1) });
-}
-
-Optional<String> WebGL2RenderingContextImpl::get_shader_source(GC::Root<WebGLShader> shader)
-{
-    m_context->make_current();
-
-    GLuint shader_handle = 0;
-    if (shader) {
-        auto handle_or_error = shader->handle(this);
-        if (handle_or_error.is_error()) {
-            set_error(GL_INVALID_OPERATION);
-            return {};
-        }
-        shader_handle = handle_or_error.release_value();
-    }
-
-    GLint shader_source_length = 0;
-    glGetShaderiv(shader_handle, GL_SHADER_SOURCE_LENGTH, &shader_source_length);
-    if (!shader_source_length)
-        return String {};
-
-    auto shader_source = MUST(ByteBuffer::create_uninitialized(shader_source_length));
-    glGetShaderSource(shader_handle, shader_source_length, nullptr, reinterpret_cast<GLchar*>(shader_source.data()));
-    return String::from_utf8_without_validation(ReadonlyBytes { shader_source.data(), static_cast<size_t>(shader_source_length - 1) });
-}
-
-JS::Value WebGL2RenderingContextImpl::get_uniform(GC::Root<WebGLProgram>, GC::Root<WebGLUniformLocation>)
-{
-    dbgln("FIXME: Implement get_uniform");
-    return JS::Value(0);
-}
-
-GC::Root<WebGLUniformLocation> WebGL2RenderingContextImpl::get_uniform_location(GC::Root<WebGLProgram> program, String name)
-{
-    m_context->make_current();
-
-    GLuint program_handle = 0;
-    if (program) {
-        auto handle_or_error = program->handle(this);
-        if (handle_or_error.is_error()) {
-            set_error(GL_INVALID_OPERATION);
-            return {};
-        }
-        program_handle = handle_or_error.release_value();
-    }
-
-    auto name_null_terminated = null_terminated_string(name);
-
-    // "This function returns -1 if name does not correspond to an active uniform variable in program or if name starts
-    //  with the reserved prefix "gl_"."
-    // WebGL Spec: The return value is null if name does not correspond to an active uniform variable in the passed program.
-    auto location = glGetUniformLocation(program_handle, name_null_terminated.data());
-    if (location == -1)
-        return nullptr;
-
-    return WebGLUniformLocation::create(m_realm, location);
-}
-
-JS::Value WebGL2RenderingContextImpl::get_vertex_attrib(WebIDL::UnsignedLong index, WebIDL::UnsignedLong pname)
-{
-    switch (pname) {
-    case GL_CURRENT_VERTEX_ATTRIB: {
-        Array<GLfloat, 4> result;
-        result.fill(0);
-        glGetVertexAttribfvRobustANGLE(index, GL_CURRENT_VERTEX_ATTRIB, result.size(), nullptr, result.data());
-
-        auto byte_buffer = MUST(ByteBuffer::copy(result.span().reinterpret<u8>()));
-        auto array_buffer = JS::ArrayBuffer::create(m_realm, move(byte_buffer));
-        return JS::Float32Array::create(m_realm, result.size(), array_buffer);
-    }
-    case GL_VERTEX_ATTRIB_ARRAY_BUFFER_BINDING: {
-        GLint handle { 0 };
-        glGetVertexAttribivRobustANGLE(index, GL_VERTEX_ATTRIB_ARRAY_BUFFER_BINDING, 1, nullptr, &handle);
-        return WebGLBuffer::create(m_realm, *this, handle);
-    }
-    case GL_VERTEX_ATTRIB_ARRAY_DIVISOR: {
-        GLint result { 0 };
-        glGetVertexAttribivRobustANGLE(index, GL_VERTEX_ATTRIB_ARRAY_DIVISOR, 1, nullptr, &result);
-        return JS::Value(result);
-    }
-    case GL_VERTEX_ATTRIB_ARRAY_ENABLED: {
-        GLint result { 0 };
-        glGetVertexAttribivRobustANGLE(index, GL_VERTEX_ATTRIB_ARRAY_ENABLED, 1, nullptr, &result);
-        return JS::Value(result == GL_TRUE);
-    }
-    case GL_VERTEX_ATTRIB_ARRAY_INTEGER: {
-        GLint result { 0 };
-        glGetVertexAttribivRobustANGLE(index, GL_VERTEX_ATTRIB_ARRAY_INTEGER, 1, nullptr, &result);
-        return JS::Value(result == GL_TRUE);
-    }
-    case GL_VERTEX_ATTRIB_ARRAY_NORMALIZED: {
-        GLint result { 0 };
-        glGetVertexAttribivRobustANGLE(index, GL_VERTEX_ATTRIB_ARRAY_NORMALIZED, 1, nullptr, &result);
-        return JS::Value(result == GL_TRUE);
-    }
-    case GL_VERTEX_ATTRIB_ARRAY_SIZE: {
-        GLint result { 0 };
-        glGetVertexAttribivRobustANGLE(index, GL_VERTEX_ATTRIB_ARRAY_SIZE, 1, nullptr, &result);
-        return JS::Value(result);
-    }
-    case GL_VERTEX_ATTRIB_ARRAY_STRIDE: {
-        GLint result { 0 };
-        glGetVertexAttribivRobustANGLE(index, GL_VERTEX_ATTRIB_ARRAY_STRIDE, 1, nullptr, &result);
-        return JS::Value(result);
-    }
-    case GL_VERTEX_ATTRIB_ARRAY_TYPE: {
-        GLint result { 0 };
-        glGetVertexAttribivRobustANGLE(index, GL_VERTEX_ATTRIB_ARRAY_TYPE, 1, nullptr, &result);
-        return JS::Value(result);
-    }
-    default:
-        dbgln("Unknown WebGL vertex attrib name: 0x{:04x}", pname);
-        set_error(GL_INVALID_ENUM);
-        return JS::js_null();
-    }
-}
-
-WebIDL::LongLong WebGL2RenderingContextImpl::get_vertex_attrib_offset(WebIDL::UnsignedLong index, WebIDL::UnsignedLong pname)
-{
-    if (pname != GL_VERTEX_ATTRIB_ARRAY_POINTER) {
-        set_error(GL_INVALID_ENUM);
-        return 0;
-    }
-
-    GLintptr result { 0 };
-    glGetVertexAttribPointervRobustANGLE(index, GL_VERTEX_ATTRIB_ARRAY_POINTER, 1, nullptr, reinterpret_cast<void**>(&result));
-    return result;
-}
-
-void WebGL2RenderingContextImpl::hint(WebIDL::UnsignedLong target, WebIDL::UnsignedLong mode)
-{
-    m_context->make_current();
-    glHint(target, mode);
-}
-
-bool WebGL2RenderingContextImpl::is_buffer(GC::Root<WebGLBuffer> buffer)
-{
-    m_context->make_current();
-
-    auto buffer_handle = 0;
-    if (buffer) {
-        auto handle_or_error = buffer->handle(this);
-        if (handle_or_error.is_error()) {
-            set_error(GL_INVALID_OPERATION);
-            return false;
-        }
-        buffer_handle = handle_or_error.release_value();
-    }
-    return glIsBuffer(buffer_handle);
-}
-
-bool WebGL2RenderingContextImpl::is_enabled(WebIDL::UnsignedLong cap)
-{
-    m_context->make_current();
-    return glIsEnabled(cap);
-}
-
-bool WebGL2RenderingContextImpl::is_framebuffer(GC::Root<WebGLFramebuffer> framebuffer)
-{
-    m_context->make_current();
-
-    auto framebuffer_handle = 0;
-    if (framebuffer) {
-        auto handle_or_error = framebuffer->handle(this);
-        if (handle_or_error.is_error()) {
-            set_error(GL_INVALID_OPERATION);
-            return false;
-        }
-        framebuffer_handle = handle_or_error.release_value();
-    }
-    return glIsFramebuffer(framebuffer_handle);
-}
-
-bool WebGL2RenderingContextImpl::is_program(GC::Root<WebGLProgram> program)
-{
-    m_context->make_current();
-
-    auto program_handle = 0;
-    if (program) {
-        auto handle_or_error = program->handle(this);
-        if (handle_or_error.is_error()) {
-            set_error(GL_INVALID_OPERATION);
-            return false;
-        }
-        program_handle = handle_or_error.release_value();
-    }
-    return glIsProgram(program_handle);
-}
-
-bool WebGL2RenderingContextImpl::is_renderbuffer(GC::Root<WebGLRenderbuffer> renderbuffer)
-{
-    m_context->make_current();
-
-    auto renderbuffer_handle = 0;
-    if (renderbuffer) {
-        auto handle_or_error = renderbuffer->handle(this);
-        if (handle_or_error.is_error()) {
-            set_error(GL_INVALID_OPERATION);
-            return false;
-        }
-        renderbuffer_handle = handle_or_error.release_value();
-    }
-    return glIsRenderbuffer(renderbuffer_handle);
-}
-
-bool WebGL2RenderingContextImpl::is_shader(GC::Root<WebGLShader> shader)
-{
-    m_context->make_current();
-
-    auto shader_handle = 0;
-    if (shader) {
-        auto handle_or_error = shader->handle(this);
-        if (handle_or_error.is_error()) {
-            set_error(GL_INVALID_OPERATION);
-            return false;
-        }
-        shader_handle = handle_or_error.release_value();
-    }
-    return glIsShader(shader_handle);
-}
-
-bool WebGL2RenderingContextImpl::is_texture(GC::Root<WebGLTexture> texture)
-{
-    m_context->make_current();
-
-    auto texture_handle = 0;
-    if (texture) {
-        auto handle_or_error = texture->handle(this);
-        if (handle_or_error.is_error()) {
-            set_error(GL_INVALID_OPERATION);
-            return false;
-        }
-        texture_handle = handle_or_error.release_value();
-    }
-    return glIsTexture(texture_handle);
-}
-
-void WebGL2RenderingContextImpl::line_width(float width)
-{
-    m_context->make_current();
-    glLineWidth(width);
-}
-
-void WebGL2RenderingContextImpl::link_program(GC::Root<WebGLProgram> program)
-{
-    m_context->make_current();
-
-    auto program_handle = 0;
-    if (program) {
-        auto handle_or_error = program->handle(this);
-        if (handle_or_error.is_error()) {
-            set_error(GL_INVALID_OPERATION);
-            return;
-        }
-        program_handle = handle_or_error.release_value();
-    }
-    glLinkProgram(program_handle);
-}
-
-void WebGL2RenderingContextImpl::pixel_storei(WebIDL::UnsignedLong pname, WebIDL::Long param)
-{
-    m_context->make_current();
-
-    switch (pname) {
-    case UNPACK_FLIP_Y_WEBGL:
-        m_unpack_flip_y = param != GL_FALSE;
-        return;
-    }
-
-    glPixelStorei(pname, param);
-}
-
-void WebGL2RenderingContextImpl::polygon_offset(float factor, float units)
-{
-    m_context->make_current();
-    glPolygonOffset(factor, units);
-}
-
-void WebGL2RenderingContextImpl::renderbuffer_storage(WebIDL::UnsignedLong target, WebIDL::UnsignedLong internalformat, WebIDL::Long width, WebIDL::Long height)
-{
-    m_context->make_current();
-
-    if (internalformat == GL_DEPTH_STENCIL)
-        internalformat = GL_DEPTH24_STENCIL8;
-
-    glRenderbufferStorage(target, internalformat, width, height);
-}
-
-void WebGL2RenderingContextImpl::sample_coverage(float value, bool invert)
-{
-    m_context->make_current();
-    glSampleCoverage(value, invert);
-}
-
-void WebGL2RenderingContextImpl::scissor(WebIDL::Long x, WebIDL::Long y, WebIDL::Long width, WebIDL::Long height)
-{
-    m_context->make_current();
-    glScissor(x, y, width, height);
-}
-
-void WebGL2RenderingContextImpl::shader_source(GC::Root<WebGLShader> shader, String source)
-{
-    m_context->make_current();
-
-    GLuint shader_handle = 0;
-    if (shader) {
-        auto handle_or_error = shader->handle(this);
-        if (handle_or_error.is_error()) {
-            set_error(GL_INVALID_OPERATION);
-            return;
-        }
-        shader_handle = handle_or_error.release_value();
-    }
-
-    Vector<GLchar*> strings;
-    auto string = null_terminated_string(source);
-    strings.append(string.data());
-    Vector<GLint> length;
-    length.append(source.bytes().size());
-    glShaderSource(shader_handle, 1, strings.data(), length.data());
-}
-
-void WebGL2RenderingContextImpl::stencil_func(WebIDL::UnsignedLong func, WebIDL::Long ref, WebIDL::UnsignedLong mask)
-{
-    m_context->make_current();
-    glStencilFunc(func, ref, mask);
-}
-
-void WebGL2RenderingContextImpl::stencil_func_separate(WebIDL::UnsignedLong face, WebIDL::UnsignedLong func, WebIDL::Long ref, WebIDL::UnsignedLong mask)
-{
-    m_context->make_current();
-    glStencilFuncSeparate(face, func, ref, mask);
-}
-
-void WebGL2RenderingContextImpl::stencil_mask(WebIDL::UnsignedLong mask)
-{
-    m_context->make_current();
-    glStencilMask(mask);
-}
-
-void WebGL2RenderingContextImpl::stencil_mask_separate(WebIDL::UnsignedLong face, WebIDL::UnsignedLong mask)
-{
-    m_context->make_current();
-    glStencilMaskSeparate(face, mask);
-}
-
-void WebGL2RenderingContextImpl::stencil_op(WebIDL::UnsignedLong fail, WebIDL::UnsignedLong zfail, WebIDL::UnsignedLong zpass)
-{
-    m_context->make_current();
-    glStencilOp(fail, zfail, zpass);
-}
-
-void WebGL2RenderingContextImpl::stencil_op_separate(WebIDL::UnsignedLong face, WebIDL::UnsignedLong fail, WebIDL::UnsignedLong zfail, WebIDL::UnsignedLong zpass)
-{
-    m_context->make_current();
-    glStencilOpSeparate(face, fail, zfail, zpass);
-}
-
-void WebGL2RenderingContextImpl::tex_parameterf(WebIDL::UnsignedLong target, WebIDL::UnsignedLong pname, float param)
-{
-    m_context->make_current();
-    glTexParameterf(target, pname, param);
-}
-
-void WebGL2RenderingContextImpl::tex_parameteri(WebIDL::UnsignedLong target, WebIDL::UnsignedLong pname, WebIDL::Long param)
-{
-    m_context->make_current();
-    glTexParameteri(target, pname, param);
-}
-
-void WebGL2RenderingContextImpl::uniform1f(GC::Root<WebGLUniformLocation> location, float x)
-{
-    m_context->make_current();
-    glUniform1f(location ? location->handle() : 0, x);
-}
-
-void WebGL2RenderingContextImpl::uniform2f(GC::Root<WebGLUniformLocation> location, float x, float y)
-{
-    m_context->make_current();
-    glUniform2f(location ? location->handle() : 0, x, y);
-}
-
-void WebGL2RenderingContextImpl::uniform3f(GC::Root<WebGLUniformLocation> location, float x, float y, float z)
-{
-    m_context->make_current();
-    glUniform3f(location ? location->handle() : 0, x, y, z);
-}
-
-void WebGL2RenderingContextImpl::uniform4f(GC::Root<WebGLUniformLocation> location, float x, float y, float z, float w)
-{
-    m_context->make_current();
-    glUniform4f(location ? location->handle() : 0, x, y, z, w);
-}
-
-void WebGL2RenderingContextImpl::uniform1i(GC::Root<WebGLUniformLocation> location, WebIDL::Long x)
-{
-    m_context->make_current();
-    glUniform1i(location ? location->handle() : 0, x);
-}
-
-void WebGL2RenderingContextImpl::uniform2i(GC::Root<WebGLUniformLocation> location, WebIDL::Long x, WebIDL::Long y)
-{
-    m_context->make_current();
-    glUniform2i(location ? location->handle() : 0, x, y);
-}
-
-void WebGL2RenderingContextImpl::uniform3i(GC::Root<WebGLUniformLocation> location, WebIDL::Long x, WebIDL::Long y, WebIDL::Long z)
-{
-    m_context->make_current();
-    glUniform3i(location ? location->handle() : 0, x, y, z);
-}
-
-void WebGL2RenderingContextImpl::uniform4i(GC::Root<WebGLUniformLocation> location, WebIDL::Long x, WebIDL::Long y, WebIDL::Long z, WebIDL::Long w)
-{
-    m_context->make_current();
-    glUniform4i(location ? location->handle() : 0, x, y, z, w);
-}
-
-void WebGL2RenderingContextImpl::use_program(GC::Root<WebGLProgram> program)
-{
-    m_context->make_current();
-
-    GLuint program_handle = 0;
-    if (program) {
-        auto handle_or_error = program->handle(this);
-        if (handle_or_error.is_error()) {
-            set_error(GL_INVALID_OPERATION);
-            return;
-        }
-        program_handle = handle_or_error.release_value();
-    }
-
-    glUseProgram(program_handle);
-    m_current_program = program;
-}
-
-void WebGL2RenderingContextImpl::validate_program(GC::Root<WebGLProgram> program)
-{
-    m_context->make_current();
-
-    auto program_handle = 0;
-    if (program) {
-        auto handle_or_error = program->handle(this);
-        if (handle_or_error.is_error()) {
-            set_error(GL_INVALID_OPERATION);
-            return;
-        }
-        program_handle = handle_or_error.release_value();
-    }
-    glValidateProgram(program_handle);
-}
-
-void WebGL2RenderingContextImpl::vertex_attrib1f(WebIDL::UnsignedLong index, float x)
-{
-    m_context->make_current();
-    glVertexAttrib1f(index, x);
-}
-
-void WebGL2RenderingContextImpl::vertex_attrib2f(WebIDL::UnsignedLong index, float x, float y)
-{
-    m_context->make_current();
-    glVertexAttrib2f(index, x, y);
-}
-
-void WebGL2RenderingContextImpl::vertex_attrib3f(WebIDL::UnsignedLong index, float x, float y, float z)
-{
-    m_context->make_current();
-    glVertexAttrib3f(index, x, y, z);
-}
-
-void WebGL2RenderingContextImpl::vertex_attrib4f(WebIDL::UnsignedLong index, float x, float y, float z, float w)
-{
-    m_context->make_current();
-    glVertexAttrib4f(index, x, y, z, w);
-}
-
-void WebGL2RenderingContextImpl::vertex_attrib1fv(WebIDL::UnsignedLong index, Float32List values)
-{
-    m_context->make_current();
-
-    auto span = MUST(span_from_float32_list(values, /* src_offset= */ 0));
-    if (span.size() < 1) {
-        set_error(GL_INVALID_VALUE);
-        return;
-    }
-    glVertexAttrib1fv(index, span.data());
-}
-
-void WebGL2RenderingContextImpl::vertex_attrib2fv(WebIDL::UnsignedLong index, Float32List values)
-{
-    m_context->make_current();
-
-    auto span = MUST(span_from_float32_list(values, /* src_offset= */ 0));
-    if (span.size() < 2) {
-        set_error(GL_INVALID_VALUE);
-        return;
-    }
-    glVertexAttrib2fv(index, span.data());
-}
-
-void WebGL2RenderingContextImpl::vertex_attrib3fv(WebIDL::UnsignedLong index, Float32List values)
-{
-    m_context->make_current();
-
-    auto span = MUST(span_from_float32_list(values, /* src_offset= */ 0));
-    if (span.size() < 3) {
-        set_error(GL_INVALID_VALUE);
-        return;
-    }
-    glVertexAttrib3fv(index, span.data());
-}
-
-void WebGL2RenderingContextImpl::vertex_attrib4fv(WebIDL::UnsignedLong index, Float32List values)
-{
-    m_context->make_current();
-
-    auto span = MUST(span_from_float32_list(values, /* src_offset= */ 0));
-    if (span.size() < 4) {
-        set_error(GL_INVALID_VALUE);
-        return;
-    }
-    glVertexAttrib4fv(index, span.data());
-}
-
-void WebGL2RenderingContextImpl::vertex_attrib_pointer(WebIDL::UnsignedLong index, WebIDL::Long size, WebIDL::UnsignedLong type, bool normalized, WebIDL::Long stride, WebIDL::LongLong offset)
-{
-    m_context->make_current();
-
-    glVertexAttribPointer(index, size, type, normalized, stride, reinterpret_cast<void*>(offset));
-}
-
-void WebGL2RenderingContextImpl::viewport(WebIDL::Long x, WebIDL::Long y, WebIDL::Long width, WebIDL::Long height)
-{
-    m_context->make_current();
-    glViewport(x, y, width, height);
-}
-
-void WebGL2RenderingContextImpl::visit_edges(JS::Cell::Visitor& visitor)
-{
-    visitor.visit(m_realm);
-    visitor.visit(m_array_buffer_binding);
-    visitor.visit(m_element_array_buffer_binding);
-    visitor.visit(m_current_program);
-    visitor.visit(m_framebuffer_binding);
-    visitor.visit(m_renderbuffer_binding);
-    visitor.visit(m_texture_binding_2d);
-    visitor.visit(m_texture_binding_cube_map);
-
-    visitor.visit(m_uniform_buffer_binding);
-    visitor.visit(m_copy_read_buffer_binding);
-    visitor.visit(m_copy_write_buffer_binding);
-    visitor.visit(m_transform_feedback_buffer_binding);
-    visitor.visit(m_texture_binding_2d_array);
-    visitor.visit(m_texture_binding_3d);
-    visitor.visit(m_transform_feedback_binding);
-    visitor.visit(m_pixel_pack_buffer_binding);
-    visitor.visit(m_pixel_unpack_buffer_binding);
-=======
     auto pixels = SET_ERROR_VALUE_IF_ERROR(get_offset_span<u8 const>(*src_data, src_offset, src_length_override), GL_INVALID_VALUE);
     glCompressedTexSubImage3DRobustANGLE(target, level, xoffset, yoffset, zoffset, width, height, depth, format, pixels.size(), pixels.size(), pixels.data());
->>>>>>> aff64205
 }
 
 }