/*
 * Copyright (c) 2024, Andreas Kling <andreas@ladybird.org>
 * Copyright (c) 2025, Tim Flynn <trflynn89@ladybird.org>
 *
 * SPDX-License-Identifier: BSD-2-Clause
 */

#include <AK/Enumerate.h>
#include <AK/JsonObject.h>
#include <AK/JsonParser.h>
#include <AK/JsonValue.h>
#include <LibCore/File.h>
#include <LibCore/Notifier.h>
#include <LibCore/System.h>
#include <LibTextCodec/Decoder.h>
#include <RequestServer/CURL.h>
#include <RequestServer/Cache/DiskCache.h>
#include <RequestServer/ConnectionFromClient.h>
#include <RequestServer/Quarantine.h>
#include <RequestServer/Request.h>
#include <RequestServer/Resolver.h>

namespace RequestServer {

static long s_connect_timeout_seconds = 90L;

NonnullOwnPtr<Request> Request::fetch(
    i32 request_id,
    Optional<DiskCache&> disk_cache,
    ConnectionFromClient& client,
    void* curl_multi,
    Resolver& resolver,
    URL::URL url,
    ByteString method,
    HTTP::HeaderMap request_headers,
    ByteBuffer request_body,
    ByteString alt_svc_cache_path,
    Core::ProxyData proxy_data,
    RefPtr<IPC::NetworkIdentity> network_identity)
{
    auto request = adopt_own(*new Request { request_id, disk_cache, client, curl_multi, resolver, move(url), move(method), move(request_headers), move(request_body), move(alt_svc_cache_path), proxy_data });
    request->m_network_identity = move(network_identity);
    request->process();

    return request;
}

NonnullOwnPtr<Request> Request::connect(
    i32 request_id,
    ConnectionFromClient& client,
    void* curl_multi,
    Resolver& resolver,
    URL::URL url,
    CacheLevel cache_level)
{
    auto request = adopt_own(*new Request { request_id, client, curl_multi, resolver, move(url) });

    switch (cache_level) {
    case CacheLevel::ResolveOnly:
        request->transition_to_state(State::DNSLookup);
        break;
    case CacheLevel::CreateConnection:
        request->transition_to_state(State::Connect);
        break;
    }

    return request;
}

Request::Request(
    i32 request_id,
    Optional<DiskCache&> disk_cache,
    ConnectionFromClient& client,
    void* curl_multi,
    Resolver& resolver,
    URL::URL url,
    ByteString method,
    HTTP::HeaderMap request_headers,
    ByteBuffer request_body,
    ByteString alt_svc_cache_path,
    Core::ProxyData proxy_data)
    : m_request_id(request_id)
    , m_type(Type::Fetch)
    , m_disk_cache(disk_cache)
    , m_client(client)
    , m_curl_multi_handle(curl_multi)
    , m_resolver(resolver)
    , m_url(move(url))
    , m_method(move(method))
    , m_request_headers(move(request_headers))
    , m_request_body(move(request_body))
    , m_alt_svc_cache_path(move(alt_svc_cache_path))
    , m_proxy_data(proxy_data)
{
}

Request::Request(
    i32 request_id,
    ConnectionFromClient& client,
    void* curl_multi,
    Resolver& resolver,
    URL::URL url)
    : m_request_id(request_id)
    , m_type(Type::Connect)
    , m_client(client)
    , m_curl_multi_handle(curl_multi)
    , m_resolver(resolver)
    , m_url(move(url))
{
}

Request::~Request()
{
    if (!m_response_buffer.is_eof())
        dbgln("Warning: Request destroyed with buffered data (it's likely that the client disappeared or the request was cancelled)");

    if (m_curl_easy_handle) {
        auto result = curl_multi_remove_handle(m_curl_multi_handle, m_curl_easy_handle);
        VERIFY(result == CURLM_OK);

        curl_easy_cleanup(m_curl_easy_handle);
    }

    for (auto* string_list : m_curl_string_lists)
        curl_slist_free_all(string_list);

    if (m_cache_entry_writer.has_value())
        (void)m_cache_entry_writer->flush();
}

void Request::notify_request_unblocked(Badge<DiskCache>)
{
    // FIXME: We may want a timer to limit how long we are waiting for a request before proceeding with a network
    //        request that skips the disk cache.
    transition_to_state(State::Init);
}

void Request::notify_fetch_complete(Badge<ConnectionFromClient>, int result_code)
{
    m_curl_result_code = result_code;

    if (m_response_buffer.is_eof())
        transition_to_state(State::Complete);
}

void Request::transition_to_state(State state)
{
    m_state = state;
    process();
}

void Request::process()
{
    switch (m_state) {
    case State::Init:
        handle_initial_state();
        break;
    case State::ReadCache:
        handle_read_cache_state();
        break;
    case State::WaitForCache:
        // Do nothing; we are waiting for the disk cache to notify us to proceed.
        break;
    case State::DNSLookup:
        handle_dns_lookup_state();
        break;
    case State::Connect:
        handle_connect_state();
        break;
    case State::Fetch:
        handle_fetch_state();
        break;
    case State::WaitingForPolicy:
        handle_waiting_for_policy_state();
        break;
    case State::PolicyBlocked:
    case State::PolicyQuarantined:
        // These states are terminal - they transition to Complete or Error
        break;
    case State::Complete:
        handle_complete_state();
        break;
    case State::Error:
        handle_error_state();
        break;
    }
}

void Request::handle_initial_state()
{
    if (m_disk_cache.has_value()) {
        m_disk_cache->open_entry(*this).visit(
            [&](Optional<CacheEntryReader&> cache_entry_reader) {
                m_cache_entry_reader = cache_entry_reader;
                if (m_cache_entry_reader.has_value())
                    transition_to_state(State::ReadCache);
            },
            [&](DiskCache::CacheHasOpenEntry) {
                // If an existing entry is open for writing, we must wait for it to complete.
                transition_to_state(State::WaitForCache);
            });

        if (m_state != State::Init)
            return;

        m_disk_cache->create_entry(*this).visit(
            [&](Optional<CacheEntryWriter&> cache_entry_writer) {
                m_cache_entry_writer = cache_entry_writer;
            },
            [&](DiskCache::CacheHasOpenEntry) {
                // If an existing entry is open for reading or writing, we must wait for it to complete. An entry being
                // open for reading is a rare case, but may occur if a cached response expired between the existing
                // entry's cache validation and the attempted reader validation when this request was created.
                transition_to_state(State::WaitForCache);
            });

        if (m_state != State::Init)
            return;
    }

    transition_to_state(State::DNSLookup);
}

void Request::handle_read_cache_state()
{
#if defined(AK_OS_WINDOWS)
    dbgln("FIXME: Request::handle_read_from_cache_state: Not implemented on Windows");
    transition_to_state(State::Error);
#else
    m_status_code = m_cache_entry_reader->status_code();
    m_reason_phrase = m_cache_entry_reader->reason_phrase();
    m_response_headers = m_cache_entry_reader->headers();

    auto pipe_or_error = RequestPipe::create();
    if (pipe_or_error.is_error()) {
        dbgln("Request::handle_read_from_cache_state: Failed to create pipe: {}", pipe_or_error.error());
        transition_to_state(State::Error);
        return;
    }

    auto pipe = pipe_or_error.release_value();

    m_client.async_request_started(m_request_id, IPC::File::adopt_fd(pipe.reader_fd()));
    m_client_request_pipe = move(pipe);

    m_client.async_headers_became_available(m_request_id, m_response_headers, m_status_code, m_reason_phrase);
    m_sent_response_headers_to_client = true;

    m_cache_entry_reader->pipe_to(
        m_client_request_pipe.value().writer_fd(),
        [this](auto bytes_sent) {
            m_bytes_transferred_to_client = bytes_sent;
            m_curl_result_code = CURLE_OK;

            transition_to_state(State::Complete);
        },
        [this](auto bytes_sent) {
            // FIXME: We should also have a way to validate the data once CacheEntry is storing its crc.
            m_start_offset_of_response_resumed_from_cache = bytes_sent;
            m_disk_cache.clear();

            transition_to_state(State::DNSLookup);
        });
#endif
}

void Request::handle_dns_lookup_state()
{
    // Skip DNS lookup for SOCKS5H proxy (Tor) - let proxy handle DNS resolution
    if (m_network_identity && m_network_identity->has_proxy()) {
        auto const& proxy_config = m_network_identity->proxy_config();
        if (proxy_config.has_value() && proxy_config->type == IPC::ProxyType::SOCKS5H) {
            auto host = m_url.serialized_host().to_byte_string();
            dbgln("RequestServer: Skipping DNS lookup for '{}' (using SOCKS5H proxy - DNS via Tor)", host);
            // Skip DNS, transition directly to fetch state
            transition_to_state(State::Fetch);
            return;
        }
    }

    auto host = m_url.serialized_host().to_byte_string();
    auto const& dns_info = DNSInfo::the();

    m_resolver->dns.lookup(host, DNS::Messages::Class::IN, { DNS::Messages::ResourceType::A, DNS::Messages::ResourceType::AAAA }, { .validate_dnssec_locally = dns_info.validate_dnssec_locally })
        ->when_rejected([this, host](auto const& error) {
            dbgln("Request::handle_dns_lookup_state: DNS lookup failed for '{}': {}", host, error);
            m_network_error = Requests::NetworkError::UnableToResolveHost;
            transition_to_state(State::Error);
        })
        .when_resolved([this, host](NonnullRefPtr<DNS::LookupResult const> dns_result) mutable {
            if (dns_result->is_empty() || !dns_result->has_cached_addresses()) {
                dbgln("Request::handle_dns_lookup_state: DNS lookup failed for '{}'", host);
                m_network_error = Requests::NetworkError::UnableToResolveHost;
                transition_to_state(State::Error);
            } else if (m_type == Type::Fetch) {
                m_dns_result = move(dns_result);
                transition_to_state(State::Fetch);
            } else {
                transition_to_state(State::Complete);
            }
        });
}

void Request::handle_connect_state()
{
    m_curl_easy_handle = curl_easy_init();
    if (!m_curl_easy_handle) {
        dbgln("Request::handle_connect_state: Failed to initialize curl easy handle");
        return;
    }

    auto set_option = [&](auto option, auto value) {
        if (auto result = curl_easy_setopt(m_curl_easy_handle, option, value); result != CURLE_OK)
            dbgln("Request::handle_connect_state: Failed to set curl option: {}", curl_easy_strerror(result));
    };

    set_option(CURLOPT_PRIVATE, this);
    set_option(CURLOPT_URL, m_url.to_byte_string().characters());
    set_option(CURLOPT_PORT, m_url.port_or_default());
    set_option(CURLOPT_CONNECTTIMEOUT, s_connect_timeout_seconds);
    set_option(CURLOPT_CONNECT_ONLY, 1L);

    auto result = curl_multi_add_handle(m_curl_multi_handle, m_curl_easy_handle);
    VERIFY(result == CURLM_OK);
}

void Request::handle_fetch_state()
{
    dbgln_if(REQUESTSERVER_DEBUG, "RequestServer: DNS lookup successful");

    m_curl_easy_handle = curl_easy_init();
    if (!m_curl_easy_handle) {
        dbgln("Request::handle_start_fetch_state: Failed to initialize curl easy handle");
        transition_to_state(State::Error);
        return;
    }

    if (!m_start_offset_of_response_resumed_from_cache.has_value()) {
        auto pipe_or_error = RequestPipe::create();
        if (pipe_or_error.is_error()) {
            dbgln("Request::handle_start_fetch_state: Failed to create pipe: {}", pipe_or_error.error());
            transition_to_state(State::Error);
            return;
        }

        auto pipe = pipe_or_error.release_value();

        m_client.async_request_started(m_request_id, IPC::File::adopt_fd(pipe.reader_fd()));
        m_client_request_pipe = move(pipe);
    }

    m_client_writer_notifier = Core::Notifier::construct(m_client_request_pipe.value().writer_fd(), Core::NotificationType::Write);
    m_client_writer_notifier->set_enabled(false);

    m_client_writer_notifier->on_activation = [this] {
        if (auto result = write_queued_bytes_without_blocking(); result.is_error())
            dbgln("Warning: Failed to write buffered request data (it's likely the client disappeared): {}", result.error());
    };

    auto set_option = [&](auto option, auto value) {
        if (auto result = curl_easy_setopt(m_curl_easy_handle, option, value); result != CURLE_OK)
            dbgln("Request::handle_start_fetch_state: Failed to set curl option: {}", curl_easy_strerror(result));
    };

    set_option(CURLOPT_PRIVATE, this);

    if (auto const& path = default_certificate_path(); !path.is_empty())
        set_option(CURLOPT_CAINFO, path.characters());

    set_option(CURLOPT_ACCEPT_ENCODING, ""); // Empty string lets curl define the accepted encodings.
    set_option(CURLOPT_URL, m_url.to_byte_string().characters());
    set_option(CURLOPT_PORT, m_url.port_or_default());
    set_option(CURLOPT_CONNECTTIMEOUT, s_connect_timeout_seconds);
    set_option(CURLOPT_PIPEWAIT, 1L);
    set_option(CURLOPT_ALTSVC, m_alt_svc_cache_path.characters());

    set_option(CURLOPT_CUSTOMREQUEST, m_method.characters());
    set_option(CURLOPT_FOLLOWLOCATION, 0);

#if defined(AK_OS_WINDOWS)
    // Without explicitly using the OS Native CA cert store on Windows, https requests timeout with CURLE_PEER_FAILED_VERIFICATION
    set_option(CURLOPT_SSL_OPTIONS, CURLSSLOPT_NATIVE_CA);
#endif

    curl_slist* curl_headers = nullptr;

    if (m_method.is_one_of("POST"sv, "PUT"sv, "PATCH"sv, "DELETE"sv)) {
        set_option(CURLOPT_POSTFIELDSIZE, m_request_body.size());
        set_option(CURLOPT_POSTFIELDS, m_request_body.data());

        // CURLOPT_POSTFIELDS automatically sets the Content-Type header. Tell curl to remove it by setting a blank
        // value if the headers passed in don't contain a content type.
        if (!m_request_headers.contains("Content-Type"sv))
            curl_headers = curl_slist_append(curl_headers, "Content-Type:");
    } else if (m_method == "HEAD"sv) {
        set_option(CURLOPT_NOBODY, 1L);
    }

    for (auto const& header : m_request_headers.headers()) {
        if (header.value.is_empty()) {
            // curl will discard the header unless we pass the header name followed by a semicolon (i.e. we need to pass
            // "Content-Type;" instead of "Content-Type: ").
            //
            // See: https://curl.se/libcurl/c/httpcustomheader.html
            auto header_string = ByteString::formatted("{};", header.name);
            curl_headers = curl_slist_append(curl_headers, header_string.characters());
        } else {
            auto header_string = ByteString::formatted("{}: {}", header.name, header.value);
            curl_headers = curl_slist_append(curl_headers, header_string.characters());
        }
    }

    if (curl_headers) {
        set_option(CURLOPT_HTTPHEADER, curl_headers);
        m_curl_string_lists.append(curl_headers);
    }

    if (m_start_offset_of_response_resumed_from_cache.has_value()) {
        auto range = ByteString::formatted("{}-", *m_start_offset_of_response_resumed_from_cache);
        set_option(CURLOPT_RANGE, range.characters());
    }

    // Apply proxy configuration from NetworkIdentity (Tor/VPN support)
    if (m_network_identity && m_network_identity->has_proxy()) {
        auto const& proxy_config = m_network_identity->proxy_config();
        if (proxy_config.has_value()) {
            // Set proxy URL (e.g., "socks5h://localhost:9050" for Tor)
            auto proxy_url = proxy_config->to_curl_proxy_url();
            set_option(CURLOPT_PROXY, proxy_url.characters());

            // Set proxy type for libcurl
            switch (proxy_config->type) {
            case IPC::ProxyType::SOCKS5H:
                set_option(CURLOPT_PROXYTYPE, CURLPROXY_SOCKS5_HOSTNAME);  // DNS via proxy
                dbgln_if(REQUESTSERVER_DEBUG, "RequestServer: Using SOCKS5H proxy at {} (DNS via proxy)", proxy_url);
                break;
            case IPC::ProxyType::SOCKS5:
                set_option(CURLOPT_PROXYTYPE, CURLPROXY_SOCKS5);  // Local DNS
                dbgln_if(REQUESTSERVER_DEBUG, "RequestServer: Using SOCKS5 proxy at {}", proxy_url);
                break;
            case IPC::ProxyType::HTTP:
                set_option(CURLOPT_PROXYTYPE, CURLPROXY_HTTP);
                dbgln_if(REQUESTSERVER_DEBUG, "RequestServer: Using HTTP proxy at {}", proxy_url);
                break;
            case IPC::ProxyType::HTTPS:
                set_option(CURLOPT_PROXYTYPE, CURLPROXY_HTTPS);
                dbgln_if(REQUESTSERVER_DEBUG, "RequestServer: Using HTTPS proxy at {}", proxy_url);
                break;
            case IPC::ProxyType::None:
                break;
            }

            // Set SOCKS5 authentication for stream isolation (Tor circuit isolation)
            if (auto auth = proxy_config->to_curl_auth_string(); auth.has_value()) {
                set_option(CURLOPT_PROXYUSERPWD, auth->characters());
                dbgln_if(REQUESTSERVER_DEBUG, "RequestServer: Using proxy authentication for circuit isolation");
            }
        }
    }

    set_option(CURLOPT_HEADERFUNCTION, &on_header_received);
    set_option(CURLOPT_HEADERDATA, this);

    set_option(CURLOPT_WRITEFUNCTION, &on_data_received);
    set_option(CURLOPT_WRITEDATA, this);

    // Only apply DNS resolution if we have a DNS result
    // For SOCKS5H proxy, m_dns_result will be null and proxy handles DNS
    if (m_dns_result) {
        auto formatted_address = build_curl_resolve_list(*m_dns_result, m_url.serialized_host(), m_url.port_or_default());

        if (curl_slist* resolve_list = curl_slist_append(nullptr, formatted_address.characters())) {
            set_option(CURLOPT_RESOLVE, resolve_list);
            m_curl_string_lists.append(resolve_list);
        } else {
            VERIFY_NOT_REACHED();
        }
    } else {
        dbgln_if(REQUESTSERVER_DEBUG, "RequestServer: Skipping CURLOPT_RESOLVE (DNS resolution via proxy)");
    }

    auto result = curl_multi_add_handle(m_curl_multi_handle, m_curl_easy_handle);
    VERIFY(result == CURLM_OK);
<<<<<<< HEAD

    // Log request for audit trail
    if (m_network_identity) {
        m_network_identity->log_request(m_url, m_method);
    }
=======
>>>>>>> 35c6d52d
}

void Request::handle_complete_state()
{
    if (m_type == Type::Fetch) {
        VERIFY(m_curl_result_code.has_value());

        auto timing_info = acquire_timing_info();
        transfer_headers_to_client_if_needed();

        // HTTPS servers might terminate their connection without proper notice of shutdown - i.e. they do not send
        // a "close notify" alert. OpenSSL version 3.2 began treating this as an error, which curl translates to
        // CURLE_RECV_ERROR in the absence of a Content-Length response header. The Python server used by WPT is one
        // such server. We ignore this error if we were actually able to download some response data.
        if (m_curl_result_code == CURLE_RECV_ERROR && m_bytes_transferred_to_client != 0 && !m_response_headers.contains("Content-Length"sv))
            m_curl_result_code = CURLE_OK;

        if (m_curl_result_code != CURLE_OK) {
            m_network_error = curl_code_to_network_error(*m_curl_result_code);

            if (m_network_error == Requests::NetworkError::Unknown) {
                char const* curl_error_message = curl_easy_strerror(static_cast<CURLcode>(*m_curl_result_code));
                dbgln("Request::handle_complete_state: Unable to map error ({}): \"\033[31;1m{}\033[0m\"", *m_curl_result_code, curl_error_message);
            }
        }

        // IPFS Integration: Content verification hook
        // Note: Verification happens on data already sent to client. If verification fails,
        // the error will be reported but data has already been transferred.
        if (m_content_verification_callback && !m_network_error.has_value() && m_bytes_transferred_to_client > 0) {
            // Allocate buffer for post-transfer verification check
            // FIXME: For large files, this could be memory-intensive. Consider streaming verification.
            auto buffer_size = m_response_buffer.used_buffer_size();
            if (buffer_size > 0) {
                auto verification_buffer_result = ByteBuffer::create_uninitialized(buffer_size);
                if (verification_buffer_result.is_error()) {
                    dbgln("Request::handle_complete_state: Failed to allocate buffer for content verification");
                    m_network_error = Requests::NetworkError::Unknown;
                } else {
                    auto& verification_buffer = verification_buffer_result.value();
                    auto read_result = m_response_buffer.read_until_filled(verification_buffer);

                    if (read_result.is_error()) {
                        dbgln("Request::handle_complete_state: Failed to read response buffer for verification: {}", read_result.error());
                        m_network_error = Requests::NetworkError::Unknown;
                    } else {
                        auto verification_result = m_content_verification_callback(verification_buffer.bytes());
                        if (verification_result.is_error()) {
                            dbgln("Request::handle_complete_state: Content verification failed: {}", verification_result.error());
                            m_network_error = Requests::NetworkError::Unknown;
                        } else if (!verification_result.value()) {
                            dbgln("Request::handle_complete_state: Content integrity check failed");
                            m_network_error = Requests::NetworkError::Unknown;
                        }
                    }
                }
            }
        }

        m_client.async_request_finished(m_request_id, m_bytes_transferred_to_client, timing_info, m_network_error);

        // Log response for audit trail
        if (m_network_identity && !m_network_error.has_value()) {
            auto status_code = acquire_status_code();
            // Calculate total bytes for this request
            size_t bytes_sent = m_request_body.size();
            size_t bytes_received = m_bytes_transferred_to_client;

            m_network_identity->log_response(m_url, static_cast<u16>(status_code), bytes_sent, bytes_received);
        }

        // Sentinel SecurityTap integration - inspect downloads for threats
        if (m_security_tap && should_inspect_download() && !m_network_error.has_value()) {
            auto buffer_size = m_response_buffer.used_buffer_size();
            if (buffer_size > 0) {
                // Read content from response buffer
                auto content_buffer_result = ByteBuffer::create_uninitialized(buffer_size);
                if (!content_buffer_result.is_error()) {
                    auto content_buffer = content_buffer_result.release_value();
                    auto read_result = m_response_buffer.read_until_filled(content_buffer);

                    if (!read_result.is_error()) {
                        // Extract download metadata
                        auto metadata = extract_download_metadata();

                        // Compute SHA256 hash
                        auto sha256_result = SecurityTap::compute_sha256(content_buffer.bytes());
                        if (!sha256_result.is_error()) {
                            const_cast<SecurityTap::DownloadMetadata&>(metadata).sha256 = sha256_result.release_value();

                            // Scan the content
                            auto scan_result = m_security_tap->inspect_download(metadata, content_buffer.bytes());

                            if (!scan_result.is_error() && scan_result.value().is_threat) {
                                dbgln("SecurityTap: Threat detected in download: {}", metadata.filename);
                                // Store alert JSON for quarantine (Phase 3 Day 19)
                                m_security_alert_json = scan_result.value().alert_json.value();
                                // Send security alert to browser via IPC (with page_id for routing)
                                m_client.async_security_alert(m_request_id, m_page_id, scan_result.value().alert_json.value());
                            } else if (scan_result.is_error()) {
                                dbgln("SecurityTap: Scan failed: {}", scan_result.error());
                            }
                        }

                        // Note: AllocatingMemoryStream is already at the correct position
                        // No need to rewind - the read_until_filled() doesn't move the position
                    }
                }
            }
        }
    }

    m_client.request_complete({}, m_request_id);
}

void Request::handle_error_state()
{
    // IPFS Integration: Try gateway fallback if available for recoverable errors
    if (m_gateway_fallback_callback) {
        auto error = m_network_error.value_or(Requests::NetworkError::Unknown);
        // Retry on DNS, connection, timeout, or unknown errors (typical gateway failures)
        if (error == Requests::NetworkError::UnableToResolveHost
            || error == Requests::NetworkError::UnableToConnect
            || error == Requests::NetworkError::TimeoutReached
            || error == Requests::NetworkError::Unknown) {
            dbgln("Request::handle_error_state: Triggering gateway fallback for error: {}", static_cast<int>(error));
            m_gateway_fallback_callback();
            // Don't send async_request_finished - fallback will create new request
            m_client.request_complete({}, m_request_id);
            return;
        }
    }

    if (m_type == Type::Fetch) {
        // FIXME: Implement timing info for failed requests.
        m_client.async_request_finished(m_request_id, m_bytes_transferred_to_client, {}, m_network_error.value_or(Requests::NetworkError::Unknown));
    }

    m_client.request_complete({}, m_request_id);
}

bool Request::should_inspect_download() const
{
    // Only inspect actual downloads, not page navigations or API responses

    // Check Content-Disposition header
    auto content_disposition = m_response_headers.get("Content-Disposition"sv);
    if (content_disposition.has_value() && content_disposition->contains("attachment"sv))
        return true;

    // Check for common download MIME types
    auto content_type = m_response_headers.get("Content-Type"sv);
    if (content_type.has_value()) {
        // Applications (executables, archives, documents)
        if (content_type->starts_with("application/"sv))
            return true;
        // Executables
        if (content_type->contains("executable"sv) || content_type->contains("x-ms"sv))
            return true;
    }

    // Check URL file extension for common download types
    auto path = m_url.serialize_path().to_byte_string();
    if (path.ends_with(".exe"sv) || path.ends_with(".msi"sv) || path.ends_with(".dmg"sv)
        || path.ends_with(".zip"sv) || path.ends_with(".rar"sv) || path.ends_with(".7z"sv)
        || path.ends_with(".tar"sv) || path.ends_with(".gz"sv)
        || path.ends_with(".ps1"sv) || path.ends_with(".bat"sv) || path.ends_with(".sh"sv)
        || path.ends_with(".apk"sv) || path.ends_with(".deb"sv) || path.ends_with(".rpm"sv))
        return true;

    return false;
}

SecurityTap::DownloadMetadata Request::extract_download_metadata() const
{
    // Extract filename from Content-Disposition header or URL
    ByteString filename = "unknown"sv;

    auto disposition = m_response_headers.get("Content-Disposition"sv);
    if (disposition.has_value()) {
        // Parse: Content-Disposition: attachment; filename="file.exe"
        auto filename_pos = disposition->find("filename="sv);
        if (filename_pos.has_value()) {
            auto start = *filename_pos + 9; // length of "filename="
            auto filename_part = disposition->substring_view(start);

            // Remove quotes if present
            if (filename_part.starts_with('"')) {
                filename_part = filename_part.substring_view(1);
                if (auto quote_end = filename_part.find('"'); quote_end.has_value())
                    filename_part = filename_part.substring_view(0, *quote_end);
            } else {
                // Without quotes, filename ends at semicolon or end of string
                if (auto semicolon = filename_part.find(';'); semicolon.has_value())
                    filename_part = filename_part.substring_view(0, *semicolon);
            }

            filename = filename_part.trim_whitespace();
        }
    }

    // Fallback: extract from URL path
    if (filename == "unknown"sv) {
        auto path = m_url.serialize_path().to_byte_string();
        if (auto last_slash = path.find_last('/'); last_slash.has_value()) {
            filename = path.substring_view(*last_slash + 1);
        } else {
            filename = path;
        }

        // If still empty, use a generic name
        if (filename.is_empty())
            filename = "download"sv;
    }

    auto mime_type = m_response_headers.get("Content-Type"sv).value_or("application/octet-stream"sv);

    return SecurityTap::DownloadMetadata {
        .url = m_url.to_byte_string(),
        .filename = filename,
        .mime_type = mime_type,
        .sha256 = ""sv, // Computed by SecurityTap
        .size_bytes = m_response_buffer.used_buffer_size()
    };
}

size_t Request::on_header_received(void* buffer, size_t size, size_t nmemb, void* user_data)
{
    auto& request = *static_cast<Request*>(user_data);

    auto total_size = size * nmemb;
    auto header_line = StringView { static_cast<char const*>(buffer), total_size };

    // We need to extract the HTTP reason phrase since it can be a custom value. Fetching infrastructure needs this
    // value for setting the status message.
    if (!request.m_reason_phrase.has_value() && header_line.starts_with("HTTP/"sv)) {
        auto space_index = header_line.find(' ');
        if (space_index.has_value())
            space_index = header_line.find(' ', *space_index + 1);

        if (space_index.has_value()) {
            if (auto reason_phrase = header_line.substring_view(*space_index + 1).trim_whitespace(); !reason_phrase.is_empty()) {
                auto decoder = TextCodec::decoder_for_exact_name("ISO-8859-1"sv);
                VERIFY(decoder.has_value());

                request.m_reason_phrase = MUST(decoder->to_utf8(reason_phrase));
                return total_size;
            }
        }
    }

    if (auto colon_index = header_line.find(':'); colon_index.has_value()) {
        auto name = header_line.substring_view(0, *colon_index).trim_whitespace();
        auto value = header_line.substring_view(*colon_index + 1).trim_whitespace();
        request.m_response_headers.set(name, value);
    }

    return total_size;
}

size_t Request::on_data_received(void* buffer, size_t size, size_t nmemb, void* user_data)
{
    auto& request = *static_cast<Request*>(user_data);
    request.transfer_headers_to_client_if_needed();

    auto total_size = size * nmemb;
    ReadonlyBytes bytes { static_cast<u8 const*>(buffer), total_size };

    // Sentinel integration: Incremental scanning for malware detection
    if (request.m_security_tap && request.should_inspect_download()) {
        // Write to response buffer first (needed for scanning)
        auto write_result = request.m_response_buffer.write_some(bytes);
        if (write_result.is_error()) {
            dbgln("Request::on_data_received: Failed to write to response buffer: {}", write_result.error());
            return CURL_WRITEFUNC_ERROR;
        }

        // Scan the accumulated content incrementally
        auto buffer_size = request.m_response_buffer.used_buffer_size();
        if (buffer_size > 0) {
            auto content_buffer_result = ByteBuffer::create_uninitialized(buffer_size);
            if (!content_buffer_result.is_error()) {
                auto content_buffer = content_buffer_result.release_value();

                // Peek at the data (don't consume it)
                request.m_response_buffer.peek_some(content_buffer.span());

                // Extract download metadata
                auto metadata = request.extract_download_metadata();

                // Compute SHA256 hash
                auto sha256_result = SecurityTap::compute_sha256(content_buffer.bytes());
                if (!sha256_result.is_error()) {
                    const_cast<SecurityTap::DownloadMetadata&>(metadata).sha256 = sha256_result.release_value();

                    // Scan the content
                    auto scan_result = request.m_security_tap->inspect_download(metadata, content_buffer.bytes());

                    if (!scan_result.is_error() && scan_result.value().is_threat) {
                        dbgln("SecurityTap: Threat detected during download: {}", metadata.filename);

                        // Store alert JSON for quarantine (Phase 3 Day 19)
                        request.m_security_alert_json = scan_result.value().alert_json.value();

                        // Send security alert to browser via IPC
                        request.m_client.async_security_alert(request.m_request_id, request.m_page_id, scan_result.value().alert_json.value());

                        // Transition to WaitingForPolicy state
                        request.transition_to_state(State::WaitingForPolicy);

                        // Pause CURL transfer
                        return CURL_WRITEFUNC_PAUSE;
                    }
                }
            }
        }

        // Continue normal processing
        auto flush_result = request.write_queued_bytes_without_blocking();
        if (flush_result.is_error()) {
            dbgln("Request::on_data_received: Aborting request because error occurred whilst writing data to the client: {}", flush_result.error());
            return CURL_WRITEFUNC_ERROR;
        }
    } else {
        // Normal path (no security scanning)
        auto result = [&] -> ErrorOr<void> {
            TRY(request.m_response_buffer.write_some(bytes));
            return request.write_queued_bytes_without_blocking();
        }();

        if (result.is_error()) {
            dbgln("Request::on_data_received: Aborting request because error occurred whilst writing data to the client: {}", result.error());
            return CURL_WRITEFUNC_ERROR;
        }
    }

    return total_size;
}

void Request::transfer_headers_to_client_if_needed()
{
    if (exchange(m_sent_response_headers_to_client, true))
        return;

    m_status_code = acquire_status_code();
    m_client.async_headers_became_available(m_request_id, m_response_headers, m_status_code, m_reason_phrase);

    if (m_cache_entry_writer.has_value()) {
        if (m_cache_entry_writer->write_headers(m_status_code, m_reason_phrase, m_response_headers).is_error())
            m_cache_entry_writer.clear();
    }
}

ErrorOr<void> Request::write_queued_bytes_without_blocking()
{
    auto available_bytes = m_response_buffer.used_buffer_size();

    // If we've received a response to a range request that is not the partial content (206) we requested, we must
    // only transfer the subset of data that WebContent now needs. We discard all received bytes up to the expected
    // start of the remaining data, and then transfer the remaining bytes.
    if (m_start_offset_of_response_resumed_from_cache.has_value()) {
        if (m_status_code == 206) {
            m_start_offset_of_response_resumed_from_cache.clear();
        } else if (m_status_code == 200) {
            // All bytes currently available have already been transferred. Discard them entirely.
            if (m_bytes_transferred_to_client + available_bytes <= *m_start_offset_of_response_resumed_from_cache) {
                m_bytes_transferred_to_client += available_bytes;

                MUST(m_response_buffer.discard(available_bytes));
                return {};
            }

            // Some bytes currently available have already been transferred. Discard those bytes and transfer the rest.
            if (m_bytes_transferred_to_client + available_bytes > *m_start_offset_of_response_resumed_from_cache) {
                auto bytes_to_discard = *m_start_offset_of_response_resumed_from_cache - m_bytes_transferred_to_client;
                m_bytes_transferred_to_client += bytes_to_discard;
                available_bytes -= bytes_to_discard;

                MUST(m_response_buffer.discard(bytes_to_discard));
            }

            m_start_offset_of_response_resumed_from_cache.clear();
        } else {
            return Error::from_string_literal("Unacceptable status code for resumed HTTP request");
        }
    }

    Vector<u8> bytes_to_send;
    bytes_to_send.resize(available_bytes);
    m_response_buffer.peek_some(bytes_to_send);

    auto result = m_client_request_pipe.value().write(bytes_to_send);
    if (result.is_error()) {
        if (result.error().code() != EAGAIN)
            return result.release_error();

        m_client_writer_notifier->set_enabled(true);
        return {};
    }

    if (m_cache_entry_writer.has_value()) {
        auto bytes_sent = bytes_to_send.span().slice(0, result.value());

        if (m_cache_entry_writer->write_data(bytes_sent).is_error())
            m_cache_entry_writer.clear();
    }

    m_bytes_transferred_to_client += result.value();
    MUST(m_response_buffer.discard(result.value()));

    m_client_writer_notifier->set_enabled(!m_response_buffer.is_eof());
    if (m_response_buffer.is_eof() && m_curl_result_code.has_value())
        transition_to_state(State::Complete);

    return {};
}

u32 Request::acquire_status_code() const
{
    long http_status_code = 0;
    auto result = curl_easy_getinfo(m_curl_easy_handle, CURLINFO_RESPONSE_CODE, &http_status_code);
    VERIFY(result == CURLE_OK);

    return static_cast<u32>(http_status_code);
}

Requests::RequestTimingInfo Request::acquire_timing_info() const
{
    // curl_easy_perform()
    // |
    // |--QUEUE
    // |--|--NAMELOOKUP
    // |--|--|--CONNECT
    // |--|--|--|--APPCONNECT
    // |--|--|--|--|--PRETRANSFER
    // |--|--|--|--|--|--POSTTRANSFER
    // |--|--|--|--|--|--|--STARTTRANSFER
    // |--|--|--|--|--|--|--|--TOTAL
    // |--|--|--|--|--|--|--|--REDIRECT

    // FIXME: Implement timing info for cache hits.
    if (m_cache_entry_reader.has_value())
        return {};

    auto get_timing_info = [&](auto option) {
        curl_off_t time_value = 0;
        auto result = curl_easy_getinfo(m_curl_easy_handle, option, &time_value);
        VERIFY(result == CURLE_OK);
        return time_value;
    };

    auto queue_time = get_timing_info(CURLINFO_QUEUE_TIME_T);
    auto domain_lookup_time = get_timing_info(CURLINFO_NAMELOOKUP_TIME_T);
    auto connect_time = get_timing_info(CURLINFO_CONNECT_TIME_T);
    auto secure_connect_time = get_timing_info(CURLINFO_APPCONNECT_TIME_T);
    auto request_start_time = get_timing_info(CURLINFO_PRETRANSFER_TIME_T);
    auto response_start_time = get_timing_info(CURLINFO_STARTTRANSFER_TIME_T);
    auto response_end_time = get_timing_info(CURLINFO_TOTAL_TIME_T);
    auto encoded_body_size = get_timing_info(CURLINFO_SIZE_DOWNLOAD_T);

    long http_version = 0;
    auto get_version_result = curl_easy_getinfo(m_curl_easy_handle, CURLINFO_HTTP_VERSION, &http_version);
    VERIFY(get_version_result == CURLE_OK);

    auto http_version_alpn = Requests::ALPNHttpVersion::None;
    switch (http_version) {
    case CURL_HTTP_VERSION_1_0:
        http_version_alpn = Requests::ALPNHttpVersion::Http1_0;
        break;
    case CURL_HTTP_VERSION_1_1:
        http_version_alpn = Requests::ALPNHttpVersion::Http1_1;
        break;
    case CURL_HTTP_VERSION_2_0:
        http_version_alpn = Requests::ALPNHttpVersion::Http2_TLS;
        break;
    case CURL_HTTP_VERSION_3:
        http_version_alpn = Requests::ALPNHttpVersion::Http3;
        break;
    default:
        http_version_alpn = Requests::ALPNHttpVersion::None;
        break;
    }

    return Requests::RequestTimingInfo {
        .domain_lookup_start_microseconds = queue_time,
        .domain_lookup_end_microseconds = queue_time + domain_lookup_time,
        .connect_start_microseconds = queue_time + domain_lookup_time,
        .connect_end_microseconds = queue_time + domain_lookup_time + connect_time + secure_connect_time,
        .secure_connect_start_microseconds = queue_time + domain_lookup_time + connect_time,
        .request_start_microseconds = queue_time + domain_lookup_time + connect_time + secure_connect_time + request_start_time,
        .response_start_microseconds = queue_time + domain_lookup_time + connect_time + secure_connect_time + response_start_time,
        .response_end_microseconds = queue_time + domain_lookup_time + connect_time + secure_connect_time + response_end_time,
        .encoded_body_size = encoded_body_size,
        .http_version_alpn_identifier = http_version_alpn,
    };
}

// IPFS Integration: Start
void Request::set_content_verification_callback(Function<ErrorOr<bool>(ReadonlyBytes)> callback)
{
    m_content_verification_callback = move(callback);
}

void Request::set_gateway_fallback_callback(Function<void()> callback)
{
    m_gateway_fallback_callback = move(callback);
}
// IPFS Integration: End

// Sentinel Security Policy Enforcement: Start

void Request::handle_waiting_for_policy_state()
{
    // Do nothing; we are waiting for the user to make a security decision.
    // The ConnectionFromClient::enforce_security_policy() method will call
    // resume_download(), block_download(), or quarantine_download() based on the user's choice.
}

void Request::resume_download()
{
    dbgln("Request::resume_download: Resuming download for request {}", m_request_id);

    if (m_state != State::WaitingForPolicy) {
        dbgln("Request::resume_download: Warning - request {} is not in WaitingForPolicy state (current state: {})",
              m_request_id, static_cast<int>(m_state));
        return;
    }

    if (!m_curl_easy_handle) {
        dbgln("Request::resume_download: Error - no CURL handle for request {}", m_request_id);
        transition_to_state(State::Error);
        return;
    }

    // Unpause the CURL transfer
    auto result = curl_easy_pause(m_curl_easy_handle, CURLPAUSE_RECV);
    if (result != CURLE_OK) {
        dbgln("Request::resume_download: Failed to unpause CURL transfer: {}", curl_easy_strerror(result));
        transition_to_state(State::Error);
        return;
    }

    // Transition back to Fetch state to continue receiving data
    transition_to_state(State::Fetch);
}

void Request::block_download()
{
    dbgln("Request::block_download: Blocking download for request {}", m_request_id);

    if (m_state != State::WaitingForPolicy) {
        dbgln("Request::block_download: Warning - request {} is not in WaitingForPolicy state (current state: {})",
              m_request_id, static_cast<int>(m_state));
        return;
    }

    // Transition to PolicyBlocked state
    m_state = State::PolicyBlocked;

    // Set network error to indicate the download was blocked
    m_network_error = Requests::NetworkError::Unknown;

    // Abort the CURL transfer
    if (m_curl_easy_handle) {
        auto result = curl_multi_remove_handle(m_curl_multi_handle, m_curl_easy_handle);
        if (result != CURLM_OK)
            dbgln("Request::block_download: Failed to remove CURL handle");

        curl_easy_cleanup(m_curl_easy_handle);
        m_curl_easy_handle = nullptr;
    }

    // Clear the response buffer (delete partial download)
    m_response_buffer = AllocatingMemoryStream();

    // Transition to Complete state to finalize the request
    transition_to_state(State::Complete);
}

void Request::quarantine_download()
{
    dbgln("Request::quarantine_download: Quarantining download for request {}", m_request_id);

    if (m_state != State::WaitingForPolicy) {
        dbgln("Request::quarantine_download: Warning - request {} is not in WaitingForPolicy state (current state: {})",
              m_request_id, static_cast<int>(m_state));
        return;
    }

    // Check if we have a security alert stored
    if (!m_security_alert_json.has_value()) {
        dbgln("Request::quarantine_download: Error - no security alert stored for quarantine");
        transition_to_state(State::Error);
        return;
    }

    // Parse the security alert JSON to extract metadata
    auto json_result = JsonValue::from_string(m_security_alert_json.value());
    if (json_result.is_error()) {
        dbgln("Request::quarantine_download: Error - failed to parse security alert JSON: {}", json_result.error());
        transition_to_state(State::Error);
        return;
    }

    auto json = json_result.value();
    if (!json.is_object()) {
        dbgln("Request::quarantine_download: Error - security alert JSON is not an object");
        transition_to_state(State::Error);
        return;
    }

    auto obj = json.as_object();

    // Extract metadata from alert JSON
    QuarantineMetadata metadata;

    // Get download metadata
    auto download_metadata = extract_download_metadata();
    metadata.original_url = download_metadata.url;
    metadata.filename = download_metadata.filename;
    metadata.sha256 = download_metadata.sha256;
    metadata.file_size = download_metadata.size_bytes;

    // Get detection time (use current time as ISO 8601)
    auto now = UnixDateTime::now();
    time_t timestamp = now.seconds_since_epoch();
    struct tm tm_buf;
    struct tm* tm_info = gmtime_r(&timestamp, &tm_buf);

    if (tm_info) {
        metadata.detection_time = ByteString::formatted("{:04}-{:02}-{:02}T{:02}:{:02}:{:02}Z",
            tm_info->tm_year + 1900, tm_info->tm_mon + 1, tm_info->tm_mday,
            tm_info->tm_hour, tm_info->tm_min, tm_info->tm_sec);
    } else {
        metadata.detection_time = "1970-01-01T00:00:00Z"_string.to_byte_string();
    }

    // Extract rule names from alert JSON
    auto matches = obj.get_array("matches"sv);
    if (matches.has_value()) {
        for (size_t i = 0; i < matches->size(); i++) {
            auto match = matches->at(i);
            if (match.is_object()) {
                auto rule_name = match.as_object().get_string("rule_name"sv);
                if (rule_name.has_value()) {
                    metadata.rule_names.append(rule_name.value().to_byte_string());
                }
            }
        }
    }

    // Write response buffer to a temporary file
    auto buffer_size = m_response_buffer.used_buffer_size();
    if (buffer_size == 0) {
        dbgln("Request::quarantine_download: Error - no content to quarantine");
        transition_to_state(State::Error);
        return;
    }

    // Create temporary file in /tmp
    auto temp_path_result = String::formatted("/tmp/ladybird_quarantine_temp_{}", m_request_id);
    if (temp_path_result.is_error()) {
        dbgln("Request::quarantine_download: Error - failed to create temp path");
        transition_to_state(State::Error);
        return;
    }
    auto temp_path = temp_path_result.release_value();

    // Read content from response buffer
    auto content_buffer_result = ByteBuffer::create_uninitialized(buffer_size);
    if (content_buffer_result.is_error()) {
        dbgln("Request::quarantine_download: Error - failed to allocate buffer: {}", content_buffer_result.error());
        transition_to_state(State::Error);
        return;
    }
    auto content_buffer = content_buffer_result.release_value();

    auto read_result = m_response_buffer.read_until_filled(content_buffer);
    if (read_result.is_error()) {
        dbgln("Request::quarantine_download: Error - failed to read response buffer: {}", read_result.error());
        transition_to_state(State::Error);
        return;
    }

    // Write to temporary file
    auto file_result = Core::File::open(temp_path, Core::File::OpenMode::Write);
    if (file_result.is_error()) {
        dbgln("Request::quarantine_download: Error - failed to open temp file: {}", file_result.error());
        transition_to_state(State::Error);
        return;
    }
    auto file = file_result.release_value();

    auto write_result = file->write_until_depleted(content_buffer.bytes());
    if (write_result.is_error()) {
        dbgln("Request::quarantine_download: Error - failed to write to temp file: {}", write_result.error());
        (void)Core::System::unlink(temp_path);
        transition_to_state(State::Error);
        return;
    }

    file->close();

    // Move file to quarantine directory
    auto quarantine_result = Quarantine::quarantine_file(temp_path, metadata);
    if (quarantine_result.is_error()) {
        dbgln("Request::quarantine_download: Error - failed to quarantine file: {}", quarantine_result.error());
        (void)Core::System::unlink(temp_path);
        transition_to_state(State::Error);
        return;
    }

    auto quarantine_id = quarantine_result.release_value();
    dbgln("Request::quarantine_download: Successfully quarantined file with ID: {}", quarantine_id);

    // Set CURL result code as OK before completing (download was interrupted but successful)
    m_curl_result_code = CURLE_OK;

    // Transition to Complete state
    transition_to_state(State::Complete);
}

// Sentinel Security Policy Enforcement: End

}<|MERGE_RESOLUTION|>--- conflicted
+++ resolved
@@ -481,14 +481,11 @@
 
     auto result = curl_multi_add_handle(m_curl_multi_handle, m_curl_easy_handle);
     VERIFY(result == CURLM_OK);
-<<<<<<< HEAD
 
     // Log request for audit trail
     if (m_network_identity) {
         m_network_identity->log_request(m_url, m_method);
     }
-=======
->>>>>>> 35c6d52d
 }
 
 void Request::handle_complete_state()
