--- conflicted
+++ resolved
@@ -1,23 +1,5 @@
 <!DOCTYPE html>
 <html lang="en">
-<<<<<<< HEAD
-<head>
-    <meta charset="UTF-8">
-    <meta name="color-scheme" content="light dark">
-    <title>About URLs</title>
-</head>
-<body>
-    <h1>List of About URLs</h1>
-    <ul>
-        <li><a href="about:about">about:about</a></li>
-        <li><a href="about:newtab">about:newtab</a></li>
-        <li><a href="about:processes">about:processes</a></li>
-        <li><a href="about:security">about:security</a></li>
-        <li><a href="about:settings">about:settings</a></li>
-        <li><a href="about:version">about:version</a></li>
-    </ul>
-</body>
-=======
     <head>
         <meta charset="UTF-8" />
         <meta name="color-scheme" content="light dark" />
@@ -29,9 +11,9 @@
             <li><a href="about:about">about:about</a></li>
             <li><a href="about:newtab">about:newtab</a></li>
             <li><a href="about:processes">about:processes</a></li>
+            <li><a href="about:security">about:security</a></li>
             <li><a href="about:settings">about:settings</a></li>
             <li><a href="about:version">about:version</a></li>
         </ul>
     </body>
->>>>>>> 583164e4
 </html>