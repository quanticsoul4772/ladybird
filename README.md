# Ladybird Browser - Personal Development Fork

This is a personal fork of [Ladybird Browser](https://github.com/LadybirdBrowser/ladybird) for learning and privacy-focused experimentation.

This fork maintains sync with upstream Ladybird while adding experimental features for educational purposes. **Not intended for production use.**

## Fork Features

This fork extends Ladybird with:

### Network Privacy
- **Tor Integration**: Per-tab Tor support with SOCKS5H proxy, DNS leak prevention, and stream isolation
- **VPN/Proxy Support**: Per-tab proxy configuration with NetworkIdentity management
- **.onion Support**: Native support for Tor hidden services

### P2P Protocols
- **IPFS**: Content-addressed web with `ipfs://` URL scheme
- **IPNS**: Mutable IPFS names with `ipns://` URL scheme
- **ENS**: Ethereum Name Service resolution for `.eth` domains
- **Gateway Fallback**: Automatic failover between local and public IPFS gateways

### Built-in Security (Sentinel)

<<<<<<< HEAD
Sentinel provides local malware scanning for downloads using YARA rules. All processing is done locally with no external communication.

#### Features
=======
Sentinel provides local malware scanning and credential protection. All processing is done locally with no external communication.

#### Malware Scanning (Milestone 0.1)
>>>>>>> 58ad0a6f

- YARA-based malware detection during downloads
- Policy-based enforcement (Block, Quarantine, Allow)
- Local processing only
- File quarantine system
- Security dashboard at `about:security`

<<<<<<< HEAD
#### Usage

1. Sentinel starts with Ladybird
2. Security alerts appear when threats are detected
3. Choose action: Block, Quarantine, or Allow
4. Enable "Remember this decision" to create a policy
5. Manage policies at `about:security`

#### Documentation

- [User Guide](docs/SENTINEL_USER_GUIDE.md)
- [Policy Management Guide](docs/SENTINEL_POLICY_GUIDE.md)
- [YARA Rules Guide](docs/SENTINEL_YARA_RULES.md)
- [Architecture Documentation](docs/SENTINEL_ARCHITECTURE.md)

Note: Educational implementation, not security-audited.

### Experimental Security (Educational)
- IPC rate limiting and validated decoding
- SafeMath operations for overflow protection
- **Note**: Not security-audited, for learning only

## Documentation

- **[docs/FORK.md](docs/FORK.md)** - Fork overview and quick start
- **[docs/FEATURES.md](docs/FEATURES.md)** - Detailed feature documentation with code examples
- **[docs/DEVELOPMENT.md](docs/DEVELOPMENT.md)** - Development workflow
- **[docs/TESTING.md](docs/TESTING.md)** - Testing procedures

=======
#### Credential Protection (Milestone 0.2)

- Real-time detection of cross-origin credential submissions
- Security alerts for suspicious form submissions
- Trusted form relationship management
- Password autofill protection for untrusted forms
- One-time autofill override mechanism
- User education modal and security tips

#### Usage

1. Sentinel starts automatically with Ladybird
2. Security alerts appear when threats are detected
3. Choose action: Block, Trust, Learn More
4. Enable "Remember this decision" to create policies
5. Manage policies at `about:security`

#### Documentation

- [User Guide - Malware Scanning](docs/SENTINEL_USER_GUIDE.md)
- [User Guide - Credential Protection](docs/USER_GUIDE_CREDENTIAL_PROTECTION.md)
- [Policy Management Guide](docs/SENTINEL_POLICY_GUIDE.md)
- [YARA Rules Guide](docs/SENTINEL_YARA_RULES.md)
- [Architecture Documentation](docs/SENTINEL_ARCHITECTURE.md)
- [Setup Guide](docs/SENTINEL_SETUP_GUIDE.md)
- [Changelog](docs/CHANGELOG.md)

Note: Educational implementation, not security-audited.

### Experimental Security (Educational)
- IPC rate limiting and validated decoding
- SafeMath operations for overflow protection
- **Note**: Not security-audited, for learning only

## Documentation

- **[docs/FORK.md](docs/FORK.md)** - Fork overview and quick start
- **[docs/FEATURES.md](docs/FEATURES.md)** - Detailed feature documentation with code examples
- **[docs/DEVELOPMENT.md](docs/DEVELOPMENT.md)** - Development workflow
- **[docs/TESTING.md](docs/TESTING.md)** - Testing procedures

>>>>>>> 58ad0a6f
## Quick Start

```bash
# Build
cmake --preset Release
cmake --build Build/release -j$(nproc)

# Run
./Build/release/bin/Ladybird
```

See [Documentation/BuildInstructionsLadybird.md](Documentation/BuildInstructionsLadybird.md) for platform-specific build instructions.

## Testing Features

**Tor .onion domain:**
```
http://duckduckgogg42xjoc72x3sjasowoarfbgcmvfimaftt6twagswzczad.onion
```

**IPFS content:**
```
ipfs://QmXoypizjW3WknFiJnKLwHCnL72vedxjQkDDP1mXWo6uco
ipns://docs.ipfs.tech
```

**ENS domain:**
```
https://vitalik.eth
```

---

## About Ladybird

[Ladybird](https://ladybird.org) is a truly independent web browser using a novel engine based on web standards. Ladybird is in pre-alpha and suitable only for developers.

### Multi-Process Architecture

**Core Processes:**
- **Main UI Process** - Qt/AppKit/Android interface with security dialogs
<<<<<<< HEAD
- **WebContent Process** (per tab, sandboxed) - Rendering and JavaScript execution
=======
- **WebContent Process** (per tab, sandboxed) - Rendering and JavaScript execution with:
  - FormMonitor for credential exfiltration detection
  - Trusted relationship management for cross-origin forms
  - Autofill protection for untrusted forms
>>>>>>> 58ad0a6f
- **ImageDecoder Process** (sandboxed) - Safe image decoding
- **RequestServer Process** - Enhanced network requests with:
  - Tor/SOCKS5H proxy support with DNS leak prevention
  - IPFS/IPNS protocol handler with gateway fallback
  - ENS (Ethereum Name Service) resolution
  - Per-tab NetworkIdentity for circuit isolation
  - Real-time malware scanning via SecurityTap
  - Request pause/resume for security policy enforcement
- **Sentinel Service** - Standalone malware detection daemon with:
  - YARA-based rule engine
  - Unix socket IPC for inter-process communication
  - PolicyGraph SQLite database for security policies
  - Threat history tracking and quarantine management

### Core Libraries

**Base Libraries** (Inherited from SerenityOS):
- **LibWeb** - Web rendering engine
- **LibJS** - JavaScript engine
- **LibWasm** - WebAssembly implementation
- **LibCrypto/LibTLS** - Cryptography and TLS
- **LibHTTP** - HTTP/1.1 client
- **LibGfx** - 2D graphics and image decoding
- **LibUnicode** - Unicode and locale support
- **LibMedia** - Audio and video playback
- **LibCore** - Event loop and OS abstraction
- **LibIPC** - Inter-process communication

**Fork Enhancements:**
<<<<<<< HEAD
=======
- **FormMonitor** - Credential exfiltration detection and autofill protection
>>>>>>> 58ad0a6f
- **SecurityTap** - YARA integration for download scanning
- **PolicyGraph** - SQLite-backed security policy database
- **NetworkIdentity** - Per-tab network configuration management
- **Quarantine System** - Secure malicious file isolation

## Build and Run

### Build Instructions

See [Documentation/BuildInstructionsLadybird.md](Documentation/BuildInstructionsLadybird.md) for detailed instructions.

Ladybird runs on Linux, macOS, Windows (WSL2), and other *Nixes.

### Documentation

Code-related documentation is in the [Documentation/](Documentation/) folder.

## Upstream Participation

### Get Involved

Join [Ladybird's Discord server](https://discord.gg/nvfjVJ4Svh) to participate in upstream development.

**Contributing to upstream**: Read [Getting Started Contributing](Documentation/GettingStartedContributing.md) and [CONTRIBUTING.md](CONTRIBUTING.md).

**Reporting issues**: See [issue policy](CONTRIBUTING.md#issue-policy) and [issue guidelines](ISSUES.md).

## Fork Disclaimer

 This fork contains experimental features for educational purposes:

- Not security-audited
- May contain bugs or vulnerabilities
- Should not be used in production
- Intended for learning and research only

For production use, visit the official [Ladybird Browser](https://github.com/LadybirdBrowser/ladybird).

## License

Ladybird is licensed under a 2-clause BSD license. This fork maintains the same license for all code.

See [LICENSE](LICENSE) for details.<|MERGE_RESOLUTION|>--- conflicted
+++ resolved
@@ -21,15 +21,9 @@
 
 ### Built-in Security (Sentinel)
 
-<<<<<<< HEAD
-Sentinel provides local malware scanning for downloads using YARA rules. All processing is done locally with no external communication.
-
-#### Features
-=======
 Sentinel provides local malware scanning and credential protection. All processing is done locally with no external communication.
 
 #### Malware Scanning (Milestone 0.1)
->>>>>>> 58ad0a6f
 
 - YARA-based malware detection during downloads
 - Policy-based enforcement (Block, Quarantine, Allow)
@@ -37,37 +31,6 @@
 - File quarantine system
 - Security dashboard at `about:security`
 
-<<<<<<< HEAD
-#### Usage
-
-1. Sentinel starts with Ladybird
-2. Security alerts appear when threats are detected
-3. Choose action: Block, Quarantine, or Allow
-4. Enable "Remember this decision" to create a policy
-5. Manage policies at `about:security`
-
-#### Documentation
-
-- [User Guide](docs/SENTINEL_USER_GUIDE.md)
-- [Policy Management Guide](docs/SENTINEL_POLICY_GUIDE.md)
-- [YARA Rules Guide](docs/SENTINEL_YARA_RULES.md)
-- [Architecture Documentation](docs/SENTINEL_ARCHITECTURE.md)
-
-Note: Educational implementation, not security-audited.
-
-### Experimental Security (Educational)
-- IPC rate limiting and validated decoding
-- SafeMath operations for overflow protection
-- **Note**: Not security-audited, for learning only
-
-## Documentation
-
-- **[docs/FORK.md](docs/FORK.md)** - Fork overview and quick start
-- **[docs/FEATURES.md](docs/FEATURES.md)** - Detailed feature documentation with code examples
-- **[docs/DEVELOPMENT.md](docs/DEVELOPMENT.md)** - Development workflow
-- **[docs/TESTING.md](docs/TESTING.md)** - Testing procedures
-
-=======
 #### Credential Protection (Milestone 0.2)
 
 - Real-time detection of cross-origin credential submissions
@@ -109,7 +72,6 @@
 - **[docs/DEVELOPMENT.md](docs/DEVELOPMENT.md)** - Development workflow
 - **[docs/TESTING.md](docs/TESTING.md)** - Testing procedures
 
->>>>>>> 58ad0a6f
 ## Quick Start
 
 ```bash
@@ -151,14 +113,10 @@
 
 **Core Processes:**
 - **Main UI Process** - Qt/AppKit/Android interface with security dialogs
-<<<<<<< HEAD
-- **WebContent Process** (per tab, sandboxed) - Rendering and JavaScript execution
-=======
 - **WebContent Process** (per tab, sandboxed) - Rendering and JavaScript execution with:
   - FormMonitor for credential exfiltration detection
   - Trusted relationship management for cross-origin forms
   - Autofill protection for untrusted forms
->>>>>>> 58ad0a6f
 - **ImageDecoder Process** (sandboxed) - Safe image decoding
 - **RequestServer Process** - Enhanced network requests with:
   - Tor/SOCKS5H proxy support with DNS leak prevention
@@ -188,10 +146,7 @@
 - **LibIPC** - Inter-process communication
 
 **Fork Enhancements:**
-<<<<<<< HEAD
-=======
 - **FormMonitor** - Credential exfiltration detection and autofill protection
->>>>>>> 58ad0a6f
 - **SecurityTap** - YARA integration for download scanning
 - **PolicyGraph** - SQLite-backed security policy database
 - **NetworkIdentity** - Per-tab network configuration management
